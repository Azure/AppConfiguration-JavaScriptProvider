--- conflicted
+++ resolved
@@ -4,15 +4,10 @@
 export { AzureAppConfiguration } from "./appConfiguration.js";
 export { AzureAppConfigurationOptions } from "./appConfigurationOptions.js";
 export { Disposable } from "./common/disposable.js";
-<<<<<<< HEAD
 export { load, loadFromAzureFrontDoor } from "./load.js";
-export { KeyFilter, LabelFilter } from "./types.js";
-=======
 export { FeatureFlagOptions } from "./featureManagement/featureFlagOptions.js";
 export { KeyVaultOptions } from "./keyvault/keyVaultOptions.js";
-export { load } from "./load.js";
 export { RefreshOptions, FeatureFlagRefreshOptions } from "./refresh/refreshOptions.js";
 export { StartupOptions } from "./startupOptions.js";
 export { KeyFilter, LabelFilter, SettingSelector } from "./types.js";
->>>>>>> e1d5e9a3
 export { VERSION } from "./version.js";