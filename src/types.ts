--- conflicted
+++ resolved
@@ -1,4 +1,3 @@
-<<<<<<< HEAD
 // Copyright (c) Microsoft Corporation.
 // Licensed under the MIT license.
 
@@ -59,58 +58,4 @@
      * Matches key-values without a label.
      */
     Null = "\0"
-}
-=======
-// Copyright (c) Microsoft Corporation.
-// Licensed under the MIT license.
-
-/**
- * SettingSelector is used to select key-values from Azure App Configuration based on keys and labels.
- */
-export type SettingSelector = {
-    /**
-     * The key filter to apply when querying Azure App Configuration for key-values.
-     *
-     * @remarks
-     * An asterisk `*` can be added to the end to return all key-values whose key begins with the key filter.
-     * e.g. key filter `abc*` returns all key-values whose key starts with `abc`.
-     * A comma `,` can be used to select multiple key-values. Comma separated filters must exactly match a key to select it.
-     * Using asterisk to select key-values that begin with a key filter while simultaneously using comma separated key filters is not supported.
-     * E.g. the key filter `abc*,def` is not supported. The key filters `abc*` and `abc,def` are supported.
-     * For all other cases the characters: asterisk `*`, comma `,`, and backslash `\` are reserved. Reserved characters must be escaped using a backslash (\).
-     * e.g. the key filter `a\\b\,\*c*` returns all key-values whose key starts with `a\b,*c`.
-     */
-    keyFilter: string,
-
-    /**
-     * The label filter to apply when querying Azure App Configuration for key-values.
-     *
-     * @remarks
-     * The characters asterisk `*` and comma `,` are not supported.
-     * Backslash `\` character is reserved and must be escaped using another backslash `\`.
-     *
-     * @defaultValue `LabelFilter.Null`, matching key-values without a label.
-     */
-    labelFilter?: string
-};
-
-/**
- * KeyFilter is used to filter key-values based on keys.
- */
-export enum KeyFilter {
-    /**
-     * Matches all key-values.
-     */
-    Any = "*"
-}
-
-/**
- * LabelFilter is used to filter key-values based on labels.
- */
-export enum LabelFilter {
-    /**
-     * Matches key-values without a label.
-     */
-    Null = "\0"
-}
->>>>>>> 28cbd6d9
+}