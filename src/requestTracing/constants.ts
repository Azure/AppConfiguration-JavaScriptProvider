// Copyright (c) Microsoft Corporation.
// Licensed under the MIT license.

import { VERSION } from "../version.js";

export const ENV_AZURE_APP_CONFIGURATION_TRACING_DISABLED = "AZURE_APP_CONFIGURATION_TRACING_DISABLED";

// User Agent
export const USER_AGENT_PREFIX = `javascript-appconfiguration-provider/${VERSION}`;

// Correlation Context
export const CORRELATION_CONTEXT_HEADER_NAME = "Correlation-Context";

// Env
export const NODEJS_ENV_VAR = "NODE_ENV";
export const NODEJS_DEV_ENV_VAL = "development";
export const ENV_KEY = "Env";
export const DEV_ENV_VAL = "Dev";

// Host Type
export const HOST_TYPE_KEY = "Host";
export enum HostType {
    AZURE_FUNCTION = "AzureFunction",
    AZURE_WEB_APP = "AzureWebApp",
    CONTAINER_APP = "ContainerApp",
    KUBERNETES = "Kubernetes",
    SERVICE_FABRIC = "ServiceFabric",
    // Client-side
    BROWSER = "Web",
    WEB_WORKER = "WebWorker"
}

// Environment variables to identify Host type.
export const AZURE_FUNCTION_ENV_VAR = "FUNCTIONS_EXTENSION_VERSION";
export const AZURE_WEB_APP_ENV_VAR = "WEBSITE_SITE_NAME";
export const CONTAINER_APP_ENV_VAR = "CONTAINER_APP_NAME";
export const KUBERNETES_ENV_VAR = "KUBERNETES_PORT";
export const SERVICE_FABRIC_ENV_VAR = "Fabric_NodeName"; // See: https://docs.microsoft.com/en-us/azure/service-fabric/service-fabric-environment-variables-reference

// Request type
export const REQUEST_TYPE_KEY = "RequestType";
export enum RequestType {
    STARTUP = "Startup",
    WATCH = "Watch"
}

// Replica count
export const REPLICA_COUNT_KEY = "ReplicaCount";

// Tag names
export const KEY_VAULT_CONFIGURED_TAG = "UsesKeyVault";
<<<<<<< HEAD
export const CDN_USED_TAG = "CDN";
=======
export const KEY_VAULT_REFRESH_CONFIGURED_TAG = "RefreshesKeyVault";
>>>>>>> 6d1b6a12
export const FAILOVER_REQUEST_TAG = "Failover";

// Compact feature tags
export const FEATURES_KEY = "Features";
export const LOAD_BALANCE_CONFIGURED_TAG = "LB";

// Feature management package
export const FM_PACKAGE_NAME = "@microsoft/feature-management";
export const FM_VERSION_KEY = "FMJsVer";

// Feature flag usage tracing
export const FEATURE_FILTER_TYPE_KEY = "Filter";
export const CUSTOM_FILTER_KEY = "CSTM";
export const TIME_WINDOW_FILTER_KEY = "TIME";
export const TARGETING_FILTER_KEY = "TRGT";

export const FF_TELEMETRY_USED_TAG = "Telemetry";
export const FF_MAX_VARIANTS_KEY = "MaxVariants";
export const FF_SEED_USED_TAG = "Seed";
export const FF_FEATURES_KEY = "FFFeatures";

// AI Configuration tracing
export const AI_CONFIGURATION_TAG = "AI";
export const AI_CHAT_COMPLETION_CONFIGURATION_TAG = "AICC";

export const AI_MIME_PROFILE = "https://azconfig.io/mime-profiles/ai";
export const AI_CHAT_COMPLETION_MIME_PROFILE = "https://azconfig.io/mime-profiles/ai/chat-completion";

export const DELIMITER = "+";<|MERGE_RESOLUTION|>--- conflicted
+++ resolved
@@ -49,11 +49,8 @@
 
 // Tag names
 export const KEY_VAULT_CONFIGURED_TAG = "UsesKeyVault";
-<<<<<<< HEAD
 export const CDN_USED_TAG = "CDN";
-=======
 export const KEY_VAULT_REFRESH_CONFIGURED_TAG = "RefreshesKeyVault";
->>>>>>> 6d1b6a12
 export const FAILOVER_REQUEST_TAG = "Failover";
 
 // Compact feature tags
