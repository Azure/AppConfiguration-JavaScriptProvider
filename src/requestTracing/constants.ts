--- conflicted
+++ resolved
@@ -1,74 +1,69 @@
-// Copyright (c) Microsoft Corporation.
-// Licensed under the MIT license.
-
-import { VERSION } from "../version.js";
-
-export const ENV_AZURE_APP_CONFIGURATION_TRACING_DISABLED = "AZURE_APP_CONFIGURATION_TRACING_DISABLED";
-
-// User Agent
-export const USER_AGENT_PREFIX = `javascript-appconfiguration-provider/${VERSION}`;
-
-// Correlation Context
-export const CORRELATION_CONTEXT_HEADER_NAME = "Correlation-Context";
-
-// Env
-export const NODEJS_ENV_VAR = "NODE_ENV";
-export const NODEJS_DEV_ENV_VAL = "development";
-export const ENV_KEY = "Env";
-export const DEV_ENV_VAL = "Dev";
-
-// Host Type
-export const HOST_TYPE_KEY = "Host";
-export enum HostType {
-    AZURE_FUNCTION = "AzureFunction",
-    AZURE_WEB_APP = "AzureWebApp",
-    CONTAINER_APP = "ContainerApp",
-    KUBERNETES = "Kubernetes",
-    SERVICE_FABRIC = "ServiceFabric",
-    // Client-side
-    BROWSER = "Web",
-    WEB_WORKER = "WebWorker"
-}
-
-// Environment variables to identify Host type.
-export const AZURE_FUNCTION_ENV_VAR = "FUNCTIONS_EXTENSION_VERSION";
-export const AZURE_WEB_APP_ENV_VAR = "WEBSITE_SITE_NAME";
-export const CONTAINER_APP_ENV_VAR = "CONTAINER_APP_NAME";
-export const KUBERNETES_ENV_VAR = "KUBERNETES_PORT";
-export const SERVICE_FABRIC_ENV_VAR = "Fabric_NodeName"; // See: https://docs.microsoft.com/en-us/azure/service-fabric/service-fabric-environment-variables-reference
-
-// Request type
-export const REQUEST_TYPE_KEY = "RequestType";
-export enum RequestType {
-    STARTUP = "Startup",
-    WATCH = "Watch"
-}
-
-// Replica count
-export const REPLICA_COUNT_KEY = "ReplicaCount";
-
-// Tag names
-export const KEY_VAULT_CONFIGURED_TAG = "UsesKeyVault";
-<<<<<<< HEAD
-export const FAILOVER_REQUEST_TAG = "Failover";
-
-// Compact feature tags
-export const FEATURES_KEY = "Features";
-export const LOAD_BALANCE_CONFIGURED_TAG = "LB";
-
-=======
-
-// Feature flag usage tracing
-export const FEATURE_FILTER_TYPE_KEY = "Filter";
-export const CUSTOM_FILTER_KEY = "CSTM";
-export const TIME_WINDOW_FILTER_KEY = "TIME";
-export const TARGETING_FILTER_KEY = "TRGT";
-
-export const FF_TELEMETRY_USED_TAG = "Telemetry";
-export const FF_MAX_VARIANTS_KEY = "MaxVariants";
-export const FF_SEED_USED_TAG = "Seed";
-export const FF_FEATURES_KEY = "FFFeatures";
-
-export const DELIMITER = "+";
-
->>>>>>> 48585042
+// Copyright (c) Microsoft Corporation.
+// Licensed under the MIT license.
+
+import { VERSION } from "../version.js";
+
+export const ENV_AZURE_APP_CONFIGURATION_TRACING_DISABLED = "AZURE_APP_CONFIGURATION_TRACING_DISABLED";
+
+// User Agent
+export const USER_AGENT_PREFIX = `javascript-appconfiguration-provider/${VERSION}`;
+
+// Correlation Context
+export const CORRELATION_CONTEXT_HEADER_NAME = "Correlation-Context";
+
+// Env
+export const NODEJS_ENV_VAR = "NODE_ENV";
+export const NODEJS_DEV_ENV_VAL = "development";
+export const ENV_KEY = "Env";
+export const DEV_ENV_VAL = "Dev";
+
+// Host Type
+export const HOST_TYPE_KEY = "Host";
+export enum HostType {
+    AZURE_FUNCTION = "AzureFunction",
+    AZURE_WEB_APP = "AzureWebApp",
+    CONTAINER_APP = "ContainerApp",
+    KUBERNETES = "Kubernetes",
+    SERVICE_FABRIC = "ServiceFabric",
+    // Client-side
+    BROWSER = "Web",
+    WEB_WORKER = "WebWorker"
+}
+
+// Environment variables to identify Host type.
+export const AZURE_FUNCTION_ENV_VAR = "FUNCTIONS_EXTENSION_VERSION";
+export const AZURE_WEB_APP_ENV_VAR = "WEBSITE_SITE_NAME";
+export const CONTAINER_APP_ENV_VAR = "CONTAINER_APP_NAME";
+export const KUBERNETES_ENV_VAR = "KUBERNETES_PORT";
+export const SERVICE_FABRIC_ENV_VAR = "Fabric_NodeName"; // See: https://docs.microsoft.com/en-us/azure/service-fabric/service-fabric-environment-variables-reference
+
+// Request type
+export const REQUEST_TYPE_KEY = "RequestType";
+export enum RequestType {
+    STARTUP = "Startup",
+    WATCH = "Watch"
+}
+
+// Replica count
+export const REPLICA_COUNT_KEY = "ReplicaCount";
+
+// Tag names
+export const KEY_VAULT_CONFIGURED_TAG = "UsesKeyVault";
+export const FAILOVER_REQUEST_TAG = "Failover";
+
+// Compact feature tags
+export const FEATURES_KEY = "Features";
+export const LOAD_BALANCE_CONFIGURED_TAG = "LB";
+
+// Feature flag usage tracing
+export const FEATURE_FILTER_TYPE_KEY = "Filter";
+export const CUSTOM_FILTER_KEY = "CSTM";
+export const TIME_WINDOW_FILTER_KEY = "TIME";
+export const TARGETING_FILTER_KEY = "TRGT";
+
+export const FF_TELEMETRY_USED_TAG = "Telemetry";
+export const FF_MAX_VARIANTS_KEY = "MaxVariants";
+export const FF_SEED_USED_TAG = "Seed";
+export const FF_FEATURES_KEY = "FFFeatures";
+
+export const DELIMITER = "+";