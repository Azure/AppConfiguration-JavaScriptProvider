--- conflicted
+++ resolved
@@ -55,20 +55,7 @@
     client: AppConfigurationClient,
     listOptions: ListConfigurationSettingsOptions
 ) {
-<<<<<<< HEAD
-    const actualListOptions = { ...listOptions };
-    if (requestTracingOptions.enabled) {
-        actualListOptions.requestOptions = {
-            ...actualListOptions.requestOptions,
-            customHeaders: {
-                [CORRELATION_CONTEXT_HEADER_NAME]: createCorrelationContextHeader(requestTracingOptions)
-            }
-        };
-    }
-
-=======
     const actualListOptions = applyRequestTracing(requestTracingOptions, listOptions);
->>>>>>> 0fb509a9
     return client.listConfigurationSettings(actualListOptions);
 }
 
@@ -105,12 +92,8 @@
 function applyRequestTracing<T extends OperationOptions>(requestTracingOptions: RequestTracingOptions, operationOptions?: T) {
     const actualOptions = { ...operationOptions };
     if (requestTracingOptions.enabled) {
-<<<<<<< HEAD
-        actualGetOptions.requestOptions = {
-            ...actualGetOptions.requestOptions,
-=======
         actualOptions.requestOptions = {
->>>>>>> 0fb509a9
+            ...actualOptions.requestOptions,
             customHeaders: {
                 [CORRELATION_CONTEXT_HEADER_NAME]: createCorrelationContextHeader(requestTracingOptions)
             }
