// Copyright (c) Microsoft Corporation.
// Licensed under the MIT license.

import { OperationOptions } from "@azure/core-client";
import { AppConfigurationClient, ConfigurationSettingId, GetConfigurationSettingOptions, ListConfigurationSettingsOptions, GetSnapshotOptions, ListConfigurationSettingsForSnapshotOptions } from "@azure/app-configuration";
import { AzureAppConfigurationOptions } from "../AzureAppConfigurationOptions.js";
import { FeatureFlagTracingOptions } from "./FeatureFlagTracingOptions.js";
import { AIConfigurationTracingOptions } from "./AIConfigurationTracingOptions.js";
import {
    AZURE_FUNCTION_ENV_VAR,
    AZURE_WEB_APP_ENV_VAR,
    CONTAINER_APP_ENV_VAR,
    DEV_ENV_VAL,
    ENV_AZURE_APP_CONFIGURATION_TRACING_DISABLED,
    ENV_KEY,
    FEATURE_FILTER_TYPE_KEY,
    FF_MAX_VARIANTS_KEY,
    FF_FEATURES_KEY,
    HOST_TYPE_KEY,
    HostType,
    KEY_VAULT_CONFIGURED_TAG,
<<<<<<< HEAD
    CDN_USED_TAG,
=======
    KEY_VAULT_REFRESH_CONFIGURED_TAG,
>>>>>>> 6d1b6a12
    KUBERNETES_ENV_VAR,
    NODEJS_DEV_ENV_VAL,
    NODEJS_ENV_VAR,
    REQUEST_TYPE_KEY,
    RequestType,
    SERVICE_FABRIC_ENV_VAR,
    CORRELATION_CONTEXT_HEADER_NAME,
    REPLICA_COUNT_KEY,
    FAILOVER_REQUEST_TAG,
    FEATURES_KEY,
    LOAD_BALANCE_CONFIGURED_TAG,
    FM_VERSION_KEY,
    DELIMITER,
    AI_CONFIGURATION_TAG,
    AI_CHAT_COMPLETION_CONFIGURATION_TAG
} from "./constants";

export interface RequestTracingOptions {
    enabled: boolean;
    appConfigOptions: AzureAppConfigurationOptions | undefined;
    initialLoadCompleted: boolean;
    replicaCount: number;
    isFailoverRequest: boolean;
    isCdnUsed: boolean;
    featureFlagTracing: FeatureFlagTracingOptions | undefined;
    fmVersion: string | undefined;
    aiConfigurationTracing: AIConfigurationTracingOptions | undefined;
}

// Utils
export function listConfigurationSettingsWithTrace(
    requestTracingOptions: RequestTracingOptions,
    client: AppConfigurationClient,
    listOptions: ListConfigurationSettingsOptions
) {
    const actualListOptions = applyRequestTracing(requestTracingOptions, listOptions);
    return client.listConfigurationSettings(actualListOptions);
}

export function getConfigurationSettingWithTrace(
    requestTracingOptions: RequestTracingOptions,
    client: AppConfigurationClient,
    configurationSettingId: ConfigurationSettingId,
    getOptions?: GetConfigurationSettingOptions,
) {
    const actualGetOptions = applyRequestTracing(requestTracingOptions, getOptions);
    return client.getConfigurationSetting(configurationSettingId, actualGetOptions);
}

export function getSnapshotWithTrace(
    requestTracingOptions: RequestTracingOptions,
    client: AppConfigurationClient,
    snapshotName: string,
    getOptions?: GetSnapshotOptions
) {
    const actualGetOptions = applyRequestTracing(requestTracingOptions, getOptions);
    return client.getSnapshot(snapshotName, actualGetOptions);
}

export function listConfigurationSettingsForSnapshotWithTrace(
    requestTracingOptions: RequestTracingOptions,
    client: AppConfigurationClient,
    snapshotName: string,
    listOptions?: ListConfigurationSettingsForSnapshotOptions
) {
    const actualListOptions = applyRequestTracing(requestTracingOptions, listOptions);
    return client.listConfigurationSettingsForSnapshot(snapshotName, actualListOptions);
}

function applyRequestTracing<T extends OperationOptions>(requestTracingOptions: RequestTracingOptions, operationOptions?: T) {
    const actualOptions = { ...operationOptions };
    if (requestTracingOptions.enabled) {
        actualOptions.requestOptions = {
            ...actualOptions.requestOptions,
            customHeaders: {
                ...actualOptions.requestOptions?.customHeaders,
                [CORRELATION_CONTEXT_HEADER_NAME]: createCorrelationContextHeader(requestTracingOptions)
            }
        };
    }
    return actualOptions;
}

function createCorrelationContextHeader(requestTracingOptions: RequestTracingOptions): string {
    /*
    RequestType: 'Startup' during application starting up, 'Watch' after startup completed.
    Host: identify with defined envs
    Env: identify by env `NODE_ENV` which is a popular but not standard. Usually, the value can be "development", "production".
    ReplicaCount: identify how many replicas are found
    Features: LB
    Filter: CSTM+TIME+TRGT
    MaxVariants: identify the max number of variants feature flag uses
    FFFeatures: Seed+Telemetry
    UsersKeyVault
    Failover
    CDN
    */
    const keyValues = new Map<string, string | undefined>();
    const tags: string[] = [];

    keyValues.set(REQUEST_TYPE_KEY, requestTracingOptions.initialLoadCompleted ? RequestType.WATCH : RequestType.STARTUP);
    keyValues.set(HOST_TYPE_KEY, getHostType());
    keyValues.set(ENV_KEY, isDevEnvironment() ? DEV_ENV_VAL : undefined);

    const appConfigOptions = requestTracingOptions.appConfigOptions;
    if (appConfigOptions?.keyVaultOptions) {
        const { credential, secretClients, secretRefreshIntervalInMs, secretResolver } = appConfigOptions.keyVaultOptions;
        if (credential !== undefined || secretClients?.length || secretResolver !== undefined) {
            tags.push(KEY_VAULT_CONFIGURED_TAG);
        }
        if (secretRefreshIntervalInMs !== undefined) {
            tags.push(KEY_VAULT_REFRESH_CONFIGURED_TAG);
        }
    }

    const featureFlagTracing = requestTracingOptions.featureFlagTracing;
    if (featureFlagTracing) {
        keyValues.set(FEATURE_FILTER_TYPE_KEY, featureFlagTracing.usesAnyFeatureFilter() ? featureFlagTracing.createFeatureFiltersString() : undefined);
        keyValues.set(FF_FEATURES_KEY, featureFlagTracing.usesAnyTracingFeature() ? featureFlagTracing.createFeaturesString() : undefined);
        if (featureFlagTracing.maxVariants > 0) {
            keyValues.set(FF_MAX_VARIANTS_KEY, featureFlagTracing.maxVariants.toString());
        }
    }

    if (requestTracingOptions.isFailoverRequest) {
        tags.push(FAILOVER_REQUEST_TAG);
    }
    if (requestTracingOptions.isCdnUsed) {
        tags.push(CDN_USED_TAG);
    }
    if (requestTracingOptions.replicaCount > 0) {
        keyValues.set(REPLICA_COUNT_KEY, requestTracingOptions.replicaCount.toString());
    }
    if (requestTracingOptions.fmVersion) {
        keyValues.set(FM_VERSION_KEY, requestTracingOptions.fmVersion);
    }

    // Use compact tags for new tracing features: Features=LB+AI+AICC...
    keyValues.set(FEATURES_KEY, usesAnyTracingFeature(requestTracingOptions) ? createFeaturesString(requestTracingOptions) : undefined);

    const contextParts: string[] = [];
    for (const [key, value] of keyValues) {
        if (value !== undefined) {
            contextParts.push(`${key}=${value}`);
        }
    }
    for (const tag of tags) {
        contextParts.push(tag);
    }

    return contextParts.join(",");
}

export function requestTracingEnabled(): boolean {
    const requestTracingDisabledEnv = getEnvironmentVariable(ENV_AZURE_APP_CONFIGURATION_TRACING_DISABLED);
    const disabled = requestTracingDisabledEnv?.toLowerCase() === "true";
    return !disabled;
}

function usesAnyTracingFeature(requestTracingOptions: RequestTracingOptions): boolean {
    return (requestTracingOptions.appConfigOptions?.loadBalancingEnabled ?? false) ||
        (requestTracingOptions.aiConfigurationTracing?.usesAnyTracingFeature() ?? false);
}

function createFeaturesString(requestTracingOptions: RequestTracingOptions): string {
    const tags: string[] = [];
    if (requestTracingOptions.appConfigOptions?.loadBalancingEnabled) {
        tags.push(LOAD_BALANCE_CONFIGURED_TAG);
    }
    if (requestTracingOptions.aiConfigurationTracing?.usesAIConfiguration) {
        tags.push(AI_CONFIGURATION_TAG);
    }
    if (requestTracingOptions.aiConfigurationTracing?.usesAIChatCompletionConfiguration) {
        tags.push(AI_CHAT_COMPLETION_CONFIGURATION_TAG);
    }
    return tags.join(DELIMITER);
}

function getEnvironmentVariable(name: string) {
    // Make it compatible with non-Node.js runtime
    if (typeof process !== "undefined" && typeof process?.env === "object") {
        return process.env[name];
    } else {
        return undefined;
    }
}

function getHostType(): string | undefined {
    let hostType: string | undefined;
    if (getEnvironmentVariable(AZURE_FUNCTION_ENV_VAR)) {
        hostType = HostType.AZURE_FUNCTION;
    } else if (getEnvironmentVariable(AZURE_WEB_APP_ENV_VAR)) {
        hostType = HostType.AZURE_WEB_APP;
    } else if (getEnvironmentVariable(CONTAINER_APP_ENV_VAR)) {
        hostType = HostType.CONTAINER_APP;
    } else if (getEnvironmentVariable(KUBERNETES_ENV_VAR)) {
        hostType = HostType.KUBERNETES;
    } else if (getEnvironmentVariable(SERVICE_FABRIC_ENV_VAR)) {
        hostType = HostType.SERVICE_FABRIC;
    } else if (isBrowser()) {
        hostType = HostType.BROWSER;
    } else if (isWebWorker()) {
        hostType = HostType.WEB_WORKER;
    }
    return hostType;
}

function isDevEnvironment(): boolean {
    const envType = getEnvironmentVariable(NODEJS_ENV_VAR);
    if (NODEJS_DEV_ENV_VAL === envType?.toLowerCase()) {
        return true;
    }
    return false;
}

export function isBrowser() {
    // https://developer.mozilla.org/en-US/docs/Web/API/Window
    const isWindowDefinedAsExpected = typeof window === "object" && typeof Window === "function" && window instanceof Window;
    // https://developer.mozilla.org/en-US/docs/Web/API/Document
    const isDocumentDefinedAsExpected = typeof document === "object" && typeof Document === "function" && document instanceof Document;

    return isWindowDefinedAsExpected && isDocumentDefinedAsExpected;
}

export function isWebWorker() {
    // https://developer.mozilla.org/en-US/docs/Web/API/WorkerGlobalScope
    const workerGlobalScopeDefined = typeof WorkerGlobalScope !== "undefined";
    // https://developer.mozilla.org/en-US/docs/Web/API/WorkerNavigator
    const isNavigatorDefinedAsExpected = typeof navigator === "object" && typeof WorkerNavigator === "function" && navigator instanceof WorkerNavigator;
    // https://developer.mozilla.org/en-US/docs/Web/API/Web_Workers_API/Using_web_workers#importing_scripts_and_libraries
    const importScriptsAsGlobalFunction = typeof importScripts === "function";

    return workerGlobalScopeDefined && importScriptsAsGlobalFunction && isNavigatorDefinedAsExpected;
}<|MERGE_RESOLUTION|>--- conflicted
+++ resolved
@@ -19,11 +19,8 @@
     HOST_TYPE_KEY,
     HostType,
     KEY_VAULT_CONFIGURED_TAG,
-<<<<<<< HEAD
     CDN_USED_TAG,
-=======
     KEY_VAULT_REFRESH_CONFIGURED_TAG,
->>>>>>> 6d1b6a12
     KUBERNETES_ENV_VAR,
     NODEJS_DEV_ENV_VAL,
     NODEJS_ENV_VAR,
