--- conflicted
+++ resolved
@@ -1,243 +1,203 @@
-// Copyright (c) Microsoft Corporation.
-// Licensed under the MIT license.
-
-import { AppConfigurationClient, ConfigurationSettingId, GetConfigurationSettingOptions, ListConfigurationSettingsOptions } from "@azure/app-configuration";
-import { AzureAppConfigurationOptions } from "../AzureAppConfigurationOptions.js";
-import { FeatureFlagTracingOptions } from "./FeatureFlagTracingOptions.js";
-import {
-    AZURE_FUNCTION_ENV_VAR,
-    AZURE_WEB_APP_ENV_VAR,
-    CONTAINER_APP_ENV_VAR,
-    DEV_ENV_VAL,
-    ENV_AZURE_APP_CONFIGURATION_TRACING_DISABLED,
-    ENV_KEY,
-    FEATURE_FILTER_TYPE_KEY,
-    FF_MAX_VARIANTS_KEY,
-    FF_FEATURES_KEY,
-    HOST_TYPE_KEY,
-    HostType,
-    KEY_VAULT_CONFIGURED_TAG,
-    KUBERNETES_ENV_VAR,
-    NODEJS_DEV_ENV_VAL,
-    NODEJS_ENV_VAR,
-    REQUEST_TYPE_KEY,
-    RequestType,
-    SERVICE_FABRIC_ENV_VAR,
-    CORRELATION_CONTEXT_HEADER_NAME,
-    REPLICA_COUNT_KEY,
-    FAILOVER_REQUEST_TAG,
-    FEATURES_KEY,
-    LOAD_BALANCE_CONFIGURED_TAG
-} from "./constants";
-
-export interface RequestTracingOptions {
-    enabled: boolean;
-    appConfigOptions: AzureAppConfigurationOptions | undefined;
-    initialLoadCompleted: boolean;
-    replicaCount: number;
-    isFailoverRequest: boolean;
-}
-
-// Utils
-export function listConfigurationSettingsWithTrace(
-<<<<<<< HEAD
-    requestTracingOptions: RequestTracingOptions,
-    client: AppConfigurationClient,
-    listOptions: ListConfigurationSettingsOptions
-) {
-=======
-    requestTracingOptions: {
-        requestTracingEnabled: boolean;
-        initialLoadCompleted: boolean;
-        appConfigOptions: AzureAppConfigurationOptions | undefined;
-        featureFlagTracingOptions: FeatureFlagTracingOptions | undefined;
-    },
-    client: AppConfigurationClient,
-    listOptions: ListConfigurationSettingsOptions
-) {
-    const { requestTracingEnabled, initialLoadCompleted, appConfigOptions, featureFlagTracingOptions } = requestTracingOptions;
-
->>>>>>> 48585042
-    const actualListOptions = { ...listOptions };
-    if (requestTracingOptions.enabled) {
-        actualListOptions.requestOptions = {
-            customHeaders: {
-<<<<<<< HEAD
-                [CORRELATION_CONTEXT_HEADER_NAME]: createCorrelationContextHeader(requestTracingOptions)
-=======
-                [CORRELATION_CONTEXT_HEADER_NAME]: createCorrelationContextHeader(appConfigOptions, featureFlagTracingOptions, initialLoadCompleted)
->>>>>>> 48585042
-            }
-        };
-    }
-
-    return client.listConfigurationSettings(actualListOptions);
-}
-
-export function getConfigurationSettingWithTrace(
-<<<<<<< HEAD
-    requestTracingOptions: RequestTracingOptions,
-=======
-    requestTracingOptions: {
-        requestTracingEnabled: boolean;
-        initialLoadCompleted: boolean;
-        appConfigOptions: AzureAppConfigurationOptions | undefined;
-        featureFlagTracingOptions: FeatureFlagTracingOptions | undefined;
-    },
->>>>>>> 48585042
-    client: AppConfigurationClient,
-    configurationSettingId: ConfigurationSettingId,
-    getOptions?: GetConfigurationSettingOptions,
-) {
-<<<<<<< HEAD
-=======
-    const { requestTracingEnabled, initialLoadCompleted, appConfigOptions, featureFlagTracingOptions } = requestTracingOptions;
->>>>>>> 48585042
-    const actualGetOptions = { ...getOptions };
-
-    if (requestTracingOptions.enabled) {
-        actualGetOptions.requestOptions = {
-            customHeaders: {
-<<<<<<< HEAD
-                [CORRELATION_CONTEXT_HEADER_NAME]: createCorrelationContextHeader(requestTracingOptions)
-=======
-                [CORRELATION_CONTEXT_HEADER_NAME]: createCorrelationContextHeader(appConfigOptions, featureFlagTracingOptions, initialLoadCompleted)
->>>>>>> 48585042
-            }
-        };
-    }
-
-    return client.getConfigurationSetting(configurationSettingId, actualGetOptions);
-}
-
-<<<<<<< HEAD
-export function createCorrelationContextHeader(requestTracingOptions: RequestTracingOptions): string {
-=======
-export function createCorrelationContextHeader(options: AzureAppConfigurationOptions | undefined, featureFlagTracing: FeatureFlagTracingOptions | undefined, isInitialLoadCompleted: boolean): string {
->>>>>>> 48585042
-    /*
-    RequestType: 'Startup' during application starting up, 'Watch' after startup completed.
-    Host: identify with defined envs
-    Env: identify by env `NODE_ENV` which is a popular but not standard. Usually, the value can be "development", "production".
-    ReplicaCount: identify how many replicas are found
-    Features: LB
-    UsersKeyVault
-    Failover
-    */
-    const keyValues = new Map<string, string | undefined>();
-    const tags: string[] = [];
-
-    keyValues.set(REQUEST_TYPE_KEY, requestTracingOptions.initialLoadCompleted ? RequestType.WATCH : RequestType.STARTUP);
-    keyValues.set(HOST_TYPE_KEY, getHostType());
-    keyValues.set(ENV_KEY, isDevEnvironment() ? DEV_ENV_VAL : undefined);
-
-<<<<<<< HEAD
-    const appConfigOptions = requestTracingOptions.appConfigOptions;
-    if (appConfigOptions?.keyVaultOptions) {
-        const { credential, secretClients, secretResolver } = appConfigOptions.keyVaultOptions;
-=======
-    if (featureFlagTracing) {
-        keyValues.set(FEATURE_FILTER_TYPE_KEY, featureFlagTracing.usesAnyFeatureFilter() ? featureFlagTracing.createFeatureFiltersString() : undefined);
-        keyValues.set(FF_FEATURES_KEY, featureFlagTracing.usesAnyTracingFeature() ? featureFlagTracing.createFeaturesString() : undefined);
-        if (featureFlagTracing.maxVariants > 0) {
-            keyValues.set(FF_MAX_VARIANTS_KEY, featureFlagTracing.maxVariants.toString());
-        }
-    }
-
-    const tags: string[] = [];
-    if (options?.keyVaultOptions) {
-        const { credential, secretClients, secretResolver } = options.keyVaultOptions;
->>>>>>> 48585042
-        if (credential !== undefined || secretClients?.length || secretResolver !== undefined) {
-            tags.push(KEY_VAULT_CONFIGURED_TAG);
-        }
-    }
-
-    if (requestTracingOptions.isFailoverRequest) {
-        tags.push(FAILOVER_REQUEST_TAG);
-    }
-    if (requestTracingOptions.replicaCount > 0) {
-        keyValues.set(REPLICA_COUNT_KEY, requestTracingOptions.replicaCount.toString());
-    }
-
-    // Compact tags: Features=LB+...
-    if (appConfigOptions?.loadBalancingEnabled) {
-        keyValues.set(FEATURES_KEY, LOAD_BALANCE_CONFIGURED_TAG);
-    }
-
-    const contextParts: string[] = [];
-    for (const [k, v] of keyValues) {
-        if (v !== undefined) {
-            contextParts.push(`${k}=${v}`);
-        }
-    }
-    for (const tag of tags) {
-        contextParts.push(tag);
-    }
-
-    return contextParts.join(",");
-}
-
-export function requestTracingEnabled(): boolean {
-    const requestTracingDisabledEnv = getEnvironmentVariable(ENV_AZURE_APP_CONFIGURATION_TRACING_DISABLED);
-    const disabled = requestTracingDisabledEnv?.toLowerCase() === "true";
-    return !disabled;
-}
-
-function getEnvironmentVariable(name: string) {
-    // Make it compatible with non-Node.js runtime
-    if (typeof process !== "undefined" && typeof process?.env === "object") {
-        return process.env[name];
-    } else {
-        return undefined;
-    }
-}
-
-function getHostType(): string | undefined {
-    let hostType: string | undefined;
-    if (getEnvironmentVariable(AZURE_FUNCTION_ENV_VAR)) {
-        hostType = HostType.AZURE_FUNCTION;
-    } else if (getEnvironmentVariable(AZURE_WEB_APP_ENV_VAR)) {
-        hostType = HostType.AZURE_WEB_APP;
-    } else if (getEnvironmentVariable(CONTAINER_APP_ENV_VAR)) {
-        hostType = HostType.CONTAINER_APP;
-    } else if (getEnvironmentVariable(KUBERNETES_ENV_VAR)) {
-        hostType = HostType.KUBERNETES;
-    } else if (getEnvironmentVariable(SERVICE_FABRIC_ENV_VAR)) {
-        hostType = HostType.SERVICE_FABRIC;
-    } else if (isBrowser()) {
-        hostType = HostType.BROWSER;
-    } else if (isWebWorker()) {
-        hostType = HostType.WEB_WORKER;
-    }
-    return hostType;
-}
-
-function isDevEnvironment(): boolean {
-    const envType = getEnvironmentVariable(NODEJS_ENV_VAR);
-    if (NODEJS_DEV_ENV_VAL === envType?.toLowerCase()) {
-        return true;
-    }
-    return false;
-}
-
-export function isBrowser() {
-    // https://developer.mozilla.org/en-US/docs/Web/API/Window
-    const isWindowDefinedAsExpected = typeof window === "object" && typeof Window === "function" && window instanceof Window;
-    // https://developer.mozilla.org/en-US/docs/Web/API/Document
-    const isDocumentDefinedAsExpected = typeof document === "object" && typeof Document === "function" && document instanceof Document;
-
-    return isWindowDefinedAsExpected && isDocumentDefinedAsExpected;
-}
-
-export function isWebWorker() {
-    // https://developer.mozilla.org/en-US/docs/Web/API/WorkerGlobalScope
-    const workerGlobalScopeDefined = typeof WorkerGlobalScope !== "undefined";
-    // https://developer.mozilla.org/en-US/docs/Web/API/WorkerNavigator
-    const isNavigatorDefinedAsExpected = typeof navigator === "object" && typeof WorkerNavigator === "function" && navigator instanceof WorkerNavigator;
-    // https://developer.mozilla.org/en-US/docs/Web/API/Web_Workers_API/Using_web_workers#importing_scripts_and_libraries
-    const importScriptsAsGlobalFunction = typeof importScripts === "function";
-
-    return workerGlobalScopeDefined && importScriptsAsGlobalFunction && isNavigatorDefinedAsExpected;
-}
-
+// Copyright (c) Microsoft Corporation.
+// Licensed under the MIT license.
+
+import { AppConfigurationClient, ConfigurationSettingId, GetConfigurationSettingOptions, ListConfigurationSettingsOptions } from "@azure/app-configuration";
+import { AzureAppConfigurationOptions } from "../AzureAppConfigurationOptions.js";
+import { FeatureFlagTracingOptions } from "./FeatureFlagTracingOptions.js";
+import {
+    AZURE_FUNCTION_ENV_VAR,
+    AZURE_WEB_APP_ENV_VAR,
+    CONTAINER_APP_ENV_VAR,
+    DEV_ENV_VAL,
+    ENV_AZURE_APP_CONFIGURATION_TRACING_DISABLED,
+    ENV_KEY,
+    FEATURE_FILTER_TYPE_KEY,
+    FF_MAX_VARIANTS_KEY,
+    FF_FEATURES_KEY,
+    HOST_TYPE_KEY,
+    HostType,
+    KEY_VAULT_CONFIGURED_TAG,
+    KUBERNETES_ENV_VAR,
+    NODEJS_DEV_ENV_VAL,
+    NODEJS_ENV_VAR,
+    REQUEST_TYPE_KEY,
+    RequestType,
+    SERVICE_FABRIC_ENV_VAR,
+    CORRELATION_CONTEXT_HEADER_NAME,
+    REPLICA_COUNT_KEY,
+    FAILOVER_REQUEST_TAG,
+    FEATURES_KEY,
+    LOAD_BALANCE_CONFIGURED_TAG
+} from "./constants";
+
+export interface RequestTracingOptions {
+    enabled: boolean;
+    appConfigOptions: AzureAppConfigurationOptions | undefined;
+    initialLoadCompleted: boolean;
+    replicaCount: number;
+    isFailoverRequest: boolean;
+    featureFlagTracing: FeatureFlagTracingOptions | undefined;
+}
+
+// Utils
+export function listConfigurationSettingsWithTrace(
+    requestTracingOptions: RequestTracingOptions,
+    client: AppConfigurationClient,
+    listOptions: ListConfigurationSettingsOptions
+) {
+    const actualListOptions = { ...listOptions };
+    if (requestTracingOptions.enabled) {
+        actualListOptions.requestOptions = {
+            customHeaders: {
+                [CORRELATION_CONTEXT_HEADER_NAME]: createCorrelationContextHeader(requestTracingOptions)
+            }
+        };
+    }
+
+    return client.listConfigurationSettings(actualListOptions);
+}
+
+export function getConfigurationSettingWithTrace(
+    requestTracingOptions: RequestTracingOptions,
+    client: AppConfigurationClient,
+    configurationSettingId: ConfigurationSettingId,
+    getOptions?: GetConfigurationSettingOptions,
+) {
+    const actualGetOptions = { ...getOptions };
+
+    if (requestTracingOptions.enabled) {
+        actualGetOptions.requestOptions = {
+            customHeaders: {
+                [CORRELATION_CONTEXT_HEADER_NAME]: createCorrelationContextHeader(requestTracingOptions)
+            }
+        };
+    }
+
+    return client.getConfigurationSetting(configurationSettingId, actualGetOptions);
+}
+
+export function createCorrelationContextHeader(requestTracingOptions: RequestTracingOptions): string {
+    /*
+    RequestType: 'Startup' during application starting up, 'Watch' after startup completed.
+    Host: identify with defined envs
+    Env: identify by env `NODE_ENV` which is a popular but not standard. Usually, the value can be "development", "production".
+    ReplicaCount: identify how many replicas are found
+    Features: LB
+    Filter: CSTM+TIME+TRGT
+    MaxVariants: identify the max number of variants feature flag uses
+    FFFeatures: Seed+Telemetry
+    UsersKeyVault
+    Failover
+    */
+    const keyValues = new Map<string, string | undefined>();
+    const tags: string[] = [];
+
+    keyValues.set(REQUEST_TYPE_KEY, requestTracingOptions.initialLoadCompleted ? RequestType.WATCH : RequestType.STARTUP);
+    keyValues.set(HOST_TYPE_KEY, getHostType());
+    keyValues.set(ENV_KEY, isDevEnvironment() ? DEV_ENV_VAL : undefined);
+
+    const appConfigOptions = requestTracingOptions.appConfigOptions;
+    if (appConfigOptions?.keyVaultOptions) {
+        const { credential, secretClients, secretResolver } = appConfigOptions.keyVaultOptions;
+        if (credential !== undefined || secretClients?.length || secretResolver !== undefined) {
+            tags.push(KEY_VAULT_CONFIGURED_TAG);
+        }
+    }
+
+    const featureFlagTracing = requestTracingOptions.featureFlagTracing;
+    if (featureFlagTracing) {
+        keyValues.set(FEATURE_FILTER_TYPE_KEY, featureFlagTracing.usesAnyFeatureFilter() ? featureFlagTracing.createFeatureFiltersString() : undefined);
+        keyValues.set(FF_FEATURES_KEY, featureFlagTracing.usesAnyTracingFeature() ? featureFlagTracing.createFeaturesString() : undefined);
+        if (featureFlagTracing.maxVariants > 0) {
+            keyValues.set(FF_MAX_VARIANTS_KEY, featureFlagTracing.maxVariants.toString());
+        }
+    }
+
+    if (requestTracingOptions.isFailoverRequest) {
+        tags.push(FAILOVER_REQUEST_TAG);
+    }
+    if (requestTracingOptions.replicaCount > 0) {
+        keyValues.set(REPLICA_COUNT_KEY, requestTracingOptions.replicaCount.toString());
+    }
+
+    // Compact tags: Features=LB+...
+    if (appConfigOptions?.loadBalancingEnabled) {
+        keyValues.set(FEATURES_KEY, LOAD_BALANCE_CONFIGURED_TAG);
+    }
+
+    const contextParts: string[] = [];
+    for (const [k, v] of keyValues) {
+        if (v !== undefined) {
+            contextParts.push(`${k}=${v}`);
+        }
+    }
+    for (const tag of tags) {
+        contextParts.push(tag);
+    }
+
+    return contextParts.join(",");
+}
+
+export function requestTracingEnabled(): boolean {
+    const requestTracingDisabledEnv = getEnvironmentVariable(ENV_AZURE_APP_CONFIGURATION_TRACING_DISABLED);
+    const disabled = requestTracingDisabledEnv?.toLowerCase() === "true";
+    return !disabled;
+}
+
+function getEnvironmentVariable(name: string) {
+    // Make it compatible with non-Node.js runtime
+    if (typeof process !== "undefined" && typeof process?.env === "object") {
+        return process.env[name];
+    } else {
+        return undefined;
+    }
+}
+
+function getHostType(): string | undefined {
+    let hostType: string | undefined;
+    if (getEnvironmentVariable(AZURE_FUNCTION_ENV_VAR)) {
+        hostType = HostType.AZURE_FUNCTION;
+    } else if (getEnvironmentVariable(AZURE_WEB_APP_ENV_VAR)) {
+        hostType = HostType.AZURE_WEB_APP;
+    } else if (getEnvironmentVariable(CONTAINER_APP_ENV_VAR)) {
+        hostType = HostType.CONTAINER_APP;
+    } else if (getEnvironmentVariable(KUBERNETES_ENV_VAR)) {
+        hostType = HostType.KUBERNETES;
+    } else if (getEnvironmentVariable(SERVICE_FABRIC_ENV_VAR)) {
+        hostType = HostType.SERVICE_FABRIC;
+    } else if (isBrowser()) {
+        hostType = HostType.BROWSER;
+    } else if (isWebWorker()) {
+        hostType = HostType.WEB_WORKER;
+    }
+    return hostType;
+}
+
+function isDevEnvironment(): boolean {
+    const envType = getEnvironmentVariable(NODEJS_ENV_VAR);
+    if (NODEJS_DEV_ENV_VAL === envType?.toLowerCase()) {
+        return true;
+    }
+    return false;
+}
+
+export function isBrowser() {
+    // https://developer.mozilla.org/en-US/docs/Web/API/Window
+    const isWindowDefinedAsExpected = typeof window === "object" && typeof Window === "function" && window instanceof Window;
+    // https://developer.mozilla.org/en-US/docs/Web/API/Document
+    const isDocumentDefinedAsExpected = typeof document === "object" && typeof Document === "function" && document instanceof Document;
+
+    return isWindowDefinedAsExpected && isDocumentDefinedAsExpected;
+}
+
+export function isWebWorker() {
+    // https://developer.mozilla.org/en-US/docs/Web/API/WorkerGlobalScope
+    const workerGlobalScopeDefined = typeof WorkerGlobalScope !== "undefined";
+    // https://developer.mozilla.org/en-US/docs/Web/API/WorkerNavigator
+    const isNavigatorDefinedAsExpected = typeof navigator === "object" && typeof WorkerNavigator === "function" && navigator instanceof WorkerNavigator;
+    // https://developer.mozilla.org/en-US/docs/Web/API/Web_Workers_API/Using_web_workers#importing_scripts_and_libraries
+    const importScriptsAsGlobalFunction = typeof importScripts === "function";
+
+    return workerGlobalScopeDefined && importScriptsAsGlobalFunction && isNavigatorDefinedAsExpected;
+}
+