--- conflicted
+++ resolved
@@ -172,11 +172,7 @@
                     if (setting.label?.includes("*") || setting.label?.includes(",")) {
                         throw new ArgumentError(ErrorMessages.INVALID_WATCHED_SETTINGS_LABEL);
                     }
-<<<<<<< HEAD
                     this.#sentinels.set(setting, { etag: undefined, timestamp: new Date(0) });
-=======
-                    this.#sentinels.set(setting, { etag: undefined });
->>>>>>> 7ead0bce
                 }
             }
 
@@ -530,11 +526,7 @@
                     ).byPage();
 
                     for await (const page of pageIterator) {
-<<<<<<< HEAD
                         pageWatchers.push({etag: page.etag, timestamp: this.#getResponseTimestamp(page)});
-=======
-                        pageWatchers.push({ etag: page.etag });
->>>>>>> 7ead0bce
                         for (const setting of page.items) {
                             if (loadFeatureFlag === isFeatureFlag(setting)) {
                                 loadedSettings.set(setting.key, setting);
@@ -597,13 +589,10 @@
         this.#secretReferences = []; // clear all cached key vault reference configuration settings
         const keyValues: [key: string, value: unknown][] = [];
         const loadedSettings: ConfigurationSetting[] = await this.#loadConfigurationSettings();
-<<<<<<< HEAD
 
         if (loadedSettings.length === 0) {
             return;
         }
-=======
->>>>>>> 7ead0bce
 
         if (this.#requestTracingEnabled && this.#aiConfigurationTracing !== undefined) {
             // reset old AI configuration tracing in order to track the information present in the current response from server
@@ -639,14 +628,10 @@
         for (const watchedSetting of this.#sentinels.keys()) {
             const configurationSettingId: ConfigurationSettingId = { key: watchedSetting.key, label: watchedSetting.label };
             const response = await this.#getConfigurationSetting(configurationSettingId, { onlyIfChanged: false });
-<<<<<<< HEAD
             this.#sentinels.set(watchedSetting, {
                 etag: isRestError(response) ? undefined : response.etag,
                 timestamp: this.#getResponseTimestamp(response)
             });
-=======
-            this.#sentinels.set(watchedSetting, { etag: response?.etag });
->>>>>>> 7ead0bce
         }
     }
 
@@ -696,7 +681,6 @@
         let needRefresh = false;
         let changedSentinel;
         let changedSentinelWatcher;
-<<<<<<< HEAD
         if (this.#isKvStale) {
             needRefresh = true;
             // skip checking changes
@@ -729,25 +713,6 @@
                         needRefresh = true;
                         break;
                     }
-=======
-        if (this.#watchAll) {
-            needRefresh = await this.#checkConfigurationSettingsChange(this.#kvSelectors);
-        } else {
-            for (const watchedSetting of this.#sentinels.keys()) {
-                const configurationSettingId: ConfigurationSettingId = { key: watchedSetting.key, label: watchedSetting.label, etag: this.#sentinels.get(watchedSetting)?.etag };
-                const response = await this.#getConfigurationSetting(configurationSettingId, {
-                    onlyIfChanged: true
-                });
-
-                const watcher = this.#sentinels.get(watchedSetting);
-                if (response?.statusCode === 200 // created or changed
-                    || (response === undefined && watcher?.etag !== undefined) // deleted
-                ) {
-                    changedSentinel = watchedSetting;
-                    changedSentinelWatcher = watcher;
-                    needRefresh = true;
-                    break;
->>>>>>> 7ead0bce
                 }
             }
         }
@@ -815,11 +780,7 @@
      * @param selectors - The @see PagedSettingSelector of the kev-value collection.
      * @returns true if key-value collection has changed, false otherwise.
      */
-<<<<<<< HEAD
     async #checkConfigurationSettingsChange(selectors: PagedSettingsWatcher[], refreshFeatureFlag: boolean = false): Promise<boolean> {
-=======
-    async #checkConfigurationSettingsChange(selectors: PagedSettingsWatcher[]): Promise<boolean> {
->>>>>>> 7ead0bce
         const funcToExecute = async (client) => {
             for (const selector of selectors) {
                 if (selector.snapshotName) { // skip snapshot selector
@@ -829,15 +790,8 @@
                 const listOptions: ListConfigurationSettingsOptions = {
                     keyFilter: selector.keyFilter,
                     labelFilter: selector.labelFilter,
-<<<<<<< HEAD
                     tagsFilter: selector.tagFilters
-=======
-                    tagsFilter: selector.tagFilters,
-                    pageEtags: pageWatchers.map(w => w.etag ?? "")
->>>>>>> 7ead0bce
                 };
-
-                const pageWatchers: SettingWatcher[] = selector.pageWatchers ?? [];
 
                 if (!this.#isCdnUsed) {
                     // if CDN is not used, add page etags to the listOptions to send conditional request
@@ -852,7 +806,6 @@
 
                 let i = 0;
                 for await (const page of pageIterator) {
-<<<<<<< HEAD
                     const timestamp = this.#getResponseTimestamp(page);
                     // when conditional request is sent, the response will be 304 if not changed
                     if (i >= pageWatchers.length || // new page
@@ -864,10 +817,6 @@
                         } else {
                             this.#lastKvChangeDetectedTime = timestamp;
                         }
-=======
-                    // when conditional request is sent, the response will be 304 if not changed
-                    if (page._response.status === 200) { // created or changed
->>>>>>> 7ead0bce
                         return true;
                     }
                     i++;
