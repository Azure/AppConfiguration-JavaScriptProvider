// Copyright (c) Microsoft Corporation.
// Licensed under the MIT license.

import {
    AppConfigurationClient,
    ConfigurationSetting,
    ConfigurationSettingId,
    GetConfigurationSettingOptions,
    GetConfigurationSettingResponse,
    ListConfigurationSettingsOptions,
    featureFlagPrefix,
    isFeatureFlag,
    isSecretReference,
    GetSnapshotOptions,
    GetSnapshotResponse,
    KnownSnapshotComposition,
    ListConfigurationSettingPage
} from "@azure/app-configuration";
import { isRestError, RestError } from "@azure/core-rest-pipeline";
import { AzureAppConfiguration, ConfigurationObjectConstructionOptions } from "./appConfiguration.js";
import { AzureAppConfigurationOptions } from "./appConfigurationOptions.js";
import { IKeyValueAdapter } from "./keyValueAdapter.js";
import { JsonKeyValueAdapter } from "./jsonKeyValueAdapter.js";
import { DEFAULT_STARTUP_TIMEOUT_IN_MS } from "./startupOptions.js";
import { DEFAULT_REFRESH_INTERVAL_IN_MS, MIN_REFRESH_INTERVAL_IN_MS } from "./refresh/refreshOptions.js";
import { MIN_SECRET_REFRESH_INTERVAL_IN_MS } from "./keyvault/keyVaultOptions.js";
import { Disposable } from "./common/disposable.js";
import { base64Helper, jsonSorter } from "./common/utils.js";
import {
    FEATURE_FLAGS_KEY_NAME,
    FEATURE_MANAGEMENT_KEY_NAME,
    NAME_KEY_NAME,
    TELEMETRY_KEY_NAME,
    ENABLED_KEY_NAME,
    METADATA_KEY_NAME,
    ETAG_KEY_NAME,
    FEATURE_FLAG_REFERENCE_KEY_NAME,
    ALLOCATION_ID_KEY_NAME,
    ALLOCATION_KEY_NAME,
    DEFAULT_WHEN_ENABLED_KEY_NAME,
    PERCENTILE_KEY_NAME,
    FROM_KEY_NAME,
    TO_KEY_NAME,
    SEED_KEY_NAME,
    VARIANT_KEY_NAME,
    VARIANTS_KEY_NAME,
    CONFIGURATION_VALUE_KEY_NAME,
    CONDITIONS_KEY_NAME,
    CLIENT_FILTERS_KEY_NAME
} from "./featureManagement/constants.js";
import { FM_PACKAGE_NAME, AI_MIME_PROFILE, AI_CHAT_COMPLETION_MIME_PROFILE } from "./requestTracing/constants.js";
import { parseContentType, isJsonContentType, isFeatureFlagContentType, isSecretReferenceContentType } from "./common/contentType.js";
import { AzureKeyVaultKeyValueAdapter } from "./keyvault/keyVaultKeyValueAdapter.js";
import { RefreshTimer } from "./refresh/refreshTimer.js";
import {
    RequestTracingOptions,
    getConfigurationSettingWithTrace,
    listConfigurationSettingsWithTrace,
    getSnapshotWithTrace,
    listConfigurationSettingsForSnapshotWithTrace,
    requestTracingEnabled
} from "./requestTracing/utils.js";
import { FeatureFlagTracingOptions } from "./requestTracing/featureFlagTracingOptions.js";
import { AIConfigurationTracingOptions } from "./requestTracing/aiConfigurationTracingOptions.js";
import { KeyFilter, LabelFilter, SettingSelector } from "./types.js";
import { ConfigurationClientManager } from "./configurationClientManager.js";
import { getFixedBackoffDuration, getExponentialBackoffDuration } from "./common/backoffUtils.js";
import { InvalidOperationError, ArgumentError, isFailoverableError, isInputError } from "./common/errors.js";
import { ErrorMessages } from "./common/errorMessages.js";
import { TIMESTAMP_HEADER } from "./cdn/constants.js";

const MIN_DELAY_FOR_UNHANDLED_FAILURE = 5_000; // 5 seconds

type PagedSettingSelector = SettingSelector & {
    pageEtags?: string[];
};

export class AzureAppConfigurationImpl implements AzureAppConfiguration {
    /**
     * Hosting key-value pairs in the configuration store.
     */
    #configMap: Map<string, any> = new Map<string, any>();

    #adapters: IKeyValueAdapter[] = [];
    /**
     * Trim key prefixes sorted in descending order.
     * Since multiple prefixes could start with the same characters, we need to trim the longest prefix first.
     */
    #sortedTrimKeyPrefixes: string[] | undefined;
    readonly #requestTracingEnabled: boolean;
    #clientManager: ConfigurationClientManager;
    #options: AzureAppConfigurationOptions | undefined;
    #isInitialLoadCompleted: boolean = false;
    #isFailoverRequest: boolean = false;
    #featureFlagTracing: FeatureFlagTracingOptions | undefined;
    #fmVersion: string | undefined;
    #aiConfigurationTracing: AIConfigurationTracingOptions | undefined;

    // Refresh
    #refreshInProgress: boolean = false;

    #onRefreshListeners: Array<() => any> = [];
    /**
     * Aka watched settings.
     */
    #refreshEnabled: boolean = false;
    #sentinels: ConfigurationSettingId[] = [];
    #watchAll: boolean = false;
    #kvRefreshInterval: number = DEFAULT_REFRESH_INTERVAL_IN_MS;
    #kvRefreshTimer: RefreshTimer;
    #lastKvChangeDetected: Date = new Date(0);
    #kvRefreshIncompleted: boolean = false;

    // Feature flags
    #featureFlagEnabled: boolean = false;
    #featureFlagRefreshEnabled: boolean = false;
    #ffRefreshInterval: number = DEFAULT_REFRESH_INTERVAL_IN_MS;
    #ffRefreshTimer: RefreshTimer;
    #lastFfChangeDetected: Date = new Date(0);
    #ffRefreshIncompleted: boolean = false;

    // Key Vault references
    #secretRefreshEnabled: boolean = false;
    #secretReferences: ConfigurationSetting[] = []; // cached key vault references
    #secretRefreshTimer: RefreshTimer;
    #resolveSecretsInParallel: boolean = false;

    /**
     * Selectors of key-values obtained from @see AzureAppConfigurationOptions.selectors
     */
    #kvSelectors: PagedSettingSelector[] = [];
    /**
     * Selectors of feature flags obtained from @see AzureAppConfigurationOptions.featureFlagOptions.selectors
     */
    #ffSelectors: PagedSettingSelector[] = [];

    // Load balancing
    #lastSuccessfulEndpoint: string = "";

    // CDN
    #isCdnUsed: boolean = false;

    constructor(
        clientManager: ConfigurationClientManager,
        options: AzureAppConfigurationOptions | undefined,
        isCdnUsed: boolean
    ) {
        this.#options = options;
        this.#clientManager = clientManager;
        this.#isCdnUsed = isCdnUsed;

        // enable request tracing if not opt-out
        this.#requestTracingEnabled = requestTracingEnabled();
        if (this.#requestTracingEnabled) {
            this.#aiConfigurationTracing = new AIConfigurationTracingOptions();
            this.#featureFlagTracing = new FeatureFlagTracingOptions();
        }

        if (options?.trimKeyPrefixes !== undefined) {
            this.#sortedTrimKeyPrefixes = [...options.trimKeyPrefixes].sort((a, b) => b.localeCompare(a));
        }

        // if no selector is specified, always load key values using the default selector: key="*" and label="\0"
        this.#kvSelectors = getValidKeyValueSelectors(options?.selectors);

        if (options?.refreshOptions?.enabled === true) {
            this.#refreshEnabled = true;
            const { refreshIntervalInMs, watchedSettings } = options.refreshOptions;
            if (watchedSettings === undefined || watchedSettings.length === 0) {
                this.#watchAll = true; // if no watched settings is specified, then watch all
            } else {
                for (const setting of watchedSettings) {
                    if (setting.key.includes("*") || setting.key.includes(",")) {
                        throw new ArgumentError(ErrorMessages.INVALID_WATCHED_SETTINGS_KEY);
                    }
                    if (setting.label?.includes("*") || setting.label?.includes(",")) {
                        throw new ArgumentError(ErrorMessages.INVALID_WATCHED_SETTINGS_LABEL);
                    }
                    this.#sentinels.push(setting);
                }
            }

            // custom refresh interval
            if (refreshIntervalInMs !== undefined) {
                if (refreshIntervalInMs < MIN_REFRESH_INTERVAL_IN_MS) {
                    throw new RangeError(ErrorMessages.INVALID_REFRESH_INTERVAL);
                }
                this.#kvRefreshInterval = refreshIntervalInMs;
            }
            this.#kvRefreshTimer = new RefreshTimer(this.#kvRefreshInterval);
        }

        // feature flag options
        if (options?.featureFlagOptions?.enabled === true) {
            this.#featureFlagEnabled = true;
            // validate feature flag selectors, only load feature flags when enabled
            this.#ffSelectors = getValidFeatureFlagSelectors(options.featureFlagOptions.selectors);

            if (options.featureFlagOptions.refresh?.enabled === true) {
                this.#featureFlagRefreshEnabled = true;
                const { refreshIntervalInMs } = options.featureFlagOptions.refresh;
                // custom refresh interval
                if (refreshIntervalInMs !== undefined) {
                    if (refreshIntervalInMs < MIN_REFRESH_INTERVAL_IN_MS) {
                        throw new RangeError(ErrorMessages.INVALID_FEATURE_FLAG_REFRESH_INTERVAL);
                    }
                    this.#ffRefreshInterval = refreshIntervalInMs;
                }

                this.#ffRefreshTimer = new RefreshTimer(this.#ffRefreshInterval);
            }
        }

        if (options?.keyVaultOptions !== undefined) {
            const { secretRefreshIntervalInMs } = options.keyVaultOptions;
            if (secretRefreshIntervalInMs !== undefined) {
                if (secretRefreshIntervalInMs < MIN_SECRET_REFRESH_INTERVAL_IN_MS) {
                    throw new RangeError(ErrorMessages.INVALID_SECRET_REFRESH_INTERVAL);
                }
                this.#secretRefreshEnabled = true;
                this.#secretRefreshTimer = new RefreshTimer(secretRefreshIntervalInMs);
            }
            this.#resolveSecretsInParallel = options.keyVaultOptions.parallelSecretResolutionEnabled ?? false;
        }
        this.#adapters.push(new AzureKeyVaultKeyValueAdapter(options?.keyVaultOptions, this.#secretRefreshTimer));
        this.#adapters.push(new JsonKeyValueAdapter());
    }

    get #requestTraceOptions(): RequestTracingOptions {
        return {
            enabled: this.#requestTracingEnabled,
            appConfigOptions: this.#options,
            initialLoadCompleted: this.#isInitialLoadCompleted,
            replicaCount: this.#clientManager.getReplicaCount(),
            isFailoverRequest: this.#isFailoverRequest,
            featureFlagTracing: this.#featureFlagTracing,
            fmVersion: this.#fmVersion,
            aiConfigurationTracing: this.#aiConfigurationTracing,
            isCdnUsed: this.#isCdnUsed
        };
    }

    // #region ReadonlyMap APIs
    get<T>(key: string): T | undefined {
        return this.#configMap.get(key);
    }

    forEach(callbackfn: (value: any, key: string, map: ReadonlyMap<string, any>) => void, thisArg?: any): void {
        this.#configMap.forEach(callbackfn, thisArg);
    }

    has(key: string): boolean {
        return this.#configMap.has(key);
    }

    get size(): number {
        return this.#configMap.size;
    }

    entries(): MapIterator<[string, any]> {
        return this.#configMap.entries();
    }

    keys(): MapIterator<string> {
        return this.#configMap.keys();
    }

    values(): MapIterator<any> {
        return this.#configMap.values();
    }

    [Symbol.iterator](): MapIterator<[string, any]> {
        return this.#configMap[Symbol.iterator]();
    }
    // #endregion

    /**
     * Loads the configuration store for the first time.
     */
    async load() {
        const startTimestamp = Date.now();
        const startupTimeout: number = this.#options?.startupOptions?.timeoutInMs ?? DEFAULT_STARTUP_TIMEOUT_IN_MS;
        const abortController = new AbortController();
        const abortSignal = abortController.signal;
        let timeoutId;
        try {
            // Promise.race will be settled when the first promise in the list is settled.
            // It will not cancel the remaining promises in the list.
            // To avoid memory leaks, we must ensure other promises will be eventually terminated.
            await Promise.race([
                this.#initializeWithRetryPolicy(abortSignal),
                // this promise will be rejected after timeout
                new Promise((_, reject) => {
                    timeoutId = setTimeout(() => {
                        abortController.abort(); // abort the initialization promise
                        reject(new Error(ErrorMessages.LOAD_OPERATION_TIMEOUT));
                    },
                    startupTimeout);
                })
            ]);
        } catch (error) {
            if (!isInputError(error)) {
                const timeElapsed = Date.now() - startTimestamp;
                if (timeElapsed < MIN_DELAY_FOR_UNHANDLED_FAILURE) {
                    // load() method is called in the application's startup code path.
                    // Unhandled exceptions cause application crash which can result in crash loops as orchestrators attempt to restart the application.
                    // Knowing the intended usage of the provider in startup code path, we mitigate back-to-back crash loops from overloading the server with requests by waiting a minimum time to propagate fatal errors.
                    await new Promise(resolve => setTimeout(resolve, MIN_DELAY_FOR_UNHANDLED_FAILURE - timeElapsed));
                }
            }
            throw new Error(ErrorMessages.LOAD_OPERATION_FAILED, { cause: error });
        } finally {
            clearTimeout(timeoutId); // cancel the timeout promise
        }
    }

    /**
     * Constructs hierarchical data object from map.
     */
    constructConfigurationObject(options?: ConfigurationObjectConstructionOptions): Record<string, any> {
        const separator = options?.separator ?? ".";
        const validSeparators = [".", ",", ";", "-", "_", "__", "/", ":"];
        if (!validSeparators.includes(separator)) {
            throw new ArgumentError(`Invalid separator '${separator}'. Supported values: ${validSeparators.map(s => `'${s}'`).join(", ")}.`);
        }

        // construct hierarchical data object from map
        const data: Record<string, any> = {};
        for (const [key, value] of this.#configMap) {
            const segments = key.split(separator);
            let current = data;
            // construct hierarchical data object along the path
            for (let i = 0; i < segments.length - 1; i++) {
                const segment = segments[i];
                // undefined or empty string
                if (!segment) {
                    throw new InvalidOperationError(`Failed to construct configuration object: Invalid key: ${key}`);
                }
                // create path if not exist
                if (current[segment] === undefined) {
                    current[segment] = {};
                }
                // The path has been occupied by a non-object value, causing ambiguity.
                if (typeof current[segment] !== "object") {
                    throw new InvalidOperationError(`Ambiguity occurs when constructing configuration object from key '${key}', value '${value}'. The path '${segments.slice(0, i + 1).join(separator)}' has been occupied.`);
                }
                current = current[segment];
            }

            const lastSegment = segments[segments.length - 1];
            if (current[lastSegment] !== undefined) {
                throw new InvalidOperationError(`Ambiguity occurs when constructing configuration object from key '${key}', value '${value}'. The key should not be part of another key.`);
            }
            // set value to the last segment
            current[lastSegment] = value;
        }
        return data;
    }

    /**
     * Refreshes the configuration.
     */
    async refresh(): Promise<void> {
        if (!this.#refreshEnabled && !this.#featureFlagRefreshEnabled && !this.#secretRefreshEnabled) {
            throw new InvalidOperationError(ErrorMessages.REFRESH_NOT_ENABLED);
        }

        if (this.#refreshInProgress) {
            return;
        }
        this.#refreshInProgress = true;
        try {
            await this.#refreshTasks();
        } finally {
            this.#refreshInProgress = false;
        }
    }

    /**
     * Registers a callback function to be called when the configuration is refreshed.
     */
    onRefresh(listener: () => any, thisArg?: any): Disposable {
        if (!this.#refreshEnabled && !this.#featureFlagRefreshEnabled && !this.#secretRefreshEnabled) {
            throw new InvalidOperationError(ErrorMessages.REFRESH_NOT_ENABLED);
        }

        const boundedListener = listener.bind(thisArg);
        this.#onRefreshListeners.push(boundedListener);

        const remove = () => {
            const index = this.#onRefreshListeners.indexOf(boundedListener);
            if (index >= 0) {
                this.#onRefreshListeners.splice(index, 1);
            }
        };
        return new Disposable(remove);
    }

    /**
     * Initializes the configuration provider.
     */
    async #initializeWithRetryPolicy(abortSignal: AbortSignal): Promise<void> {
        if (!this.#isInitialLoadCompleted) {
            await this.#inspectFmPackage();
            const startTimestamp = Date.now();
            let postAttempts = 0;
            do { // at least try to load once
                try {
                    await this.#loadSelectedAndWatchedKeyValues();
                    if (this.#featureFlagEnabled) {
                        await this.#loadFeatureFlags();
                    }
                    this.#isInitialLoadCompleted = true;
                    break;
                } catch (error) {
                    if (isInputError(error)) {
                        throw error;
                    }
                    if (isRestError(error) && !isFailoverableError(error)) {
                        throw error;
                    }
                    if (abortSignal.aborted) {
                        return;
                    }
                    const timeElapsed = Date.now() - startTimestamp;
                    let backoffDuration = getFixedBackoffDuration(timeElapsed);
                    if (backoffDuration === undefined) {
                        postAttempts += 1;
                        backoffDuration = getExponentialBackoffDuration(postAttempts);
                    }
                    console.warn(`Failed to load. Error message: ${error.message}. Retrying in ${backoffDuration} ms.`);
                    await new Promise(resolve => setTimeout(resolve, backoffDuration));
                }
            } while (!abortSignal.aborted);
        }
    }

    /**
     * Inspects the feature management package version.
     */
    async #inspectFmPackage() {
        if (this.#requestTracingEnabled && !this.#fmVersion) {
            try {
                // get feature management package version
                const fmPackage = await import(/* @vite-ignore */FM_PACKAGE_NAME);
                this.#fmVersion = fmPackage?.VERSION;
            } catch {
                // ignore the error
            }
        }
    }

    async #refreshTasks(): Promise<void> {
        const refreshTasks: Promise<boolean>[] = [];
        if (this.#refreshEnabled || this.#secretRefreshEnabled) {
            refreshTasks.push(
                this.#refreshKeyValues()
                .then(keyValueRefreshed => {
                    // Only refresh secrets if key values didn't change and secret refresh is enabled
                    // If key values are refreshed, all secret references will be refreshed as well.
                    if (!keyValueRefreshed && this.#secretRefreshEnabled) {
                        // Returns the refreshSecrets promise directly.
                        // in a Promise chain, this automatically flattens nested Promises without requiring await.
                        return this.#refreshSecrets();
                    }
                    return keyValueRefreshed;
                })
            );
        }
        if (this.#featureFlagRefreshEnabled) {
            refreshTasks.push(this.#refreshFeatureFlags());
        }

        // wait until all tasks are either resolved or rejected
        const results = await Promise.allSettled(refreshTasks);

        // check if any refresh task failed
        for (const result of results) {
            if (result.status === "rejected") {
                console.warn("Refresh failed:", result.reason);
            }
        }

        // check if any refresh task succeeded
        const anyRefreshed = results.some(result => result.status === "fulfilled" && result.value === true);
        if (anyRefreshed) {
            // successfully refreshed, run callbacks in async
            for (const listener of this.#onRefreshListeners) {
                listener();
            }
        }
    }

    /**
     * Loads configuration settings from App Configuration, either key-value settings or feature flag settings.
     * Additionally, updates the `pageEtags` property of the corresponding @see PagedSettingSelector after loading.
     *
     * @param loadFeatureFlag - Determines which type of configurationsettings to load:
     *                          If true, loads feature flag using the feature flag selectors;
     *                          If false, loads key-value using the key-value selectors. Defaults to false.
     */
    async #loadConfigurationSettings(loadFeatureFlag: boolean = false): Promise<ConfigurationSetting[]> {
        const selectors = loadFeatureFlag ? this.#ffSelectors : this.#kvSelectors;
        const funcToExecute = async (client) => {
            // Use a Map to deduplicate configuration settings by key. When multiple selectors return settings with the same key,
            // the configuration setting loaded by the later selector in the iteration order will override the one from the earlier selector.
            const loadedSettings: Map<string, ConfigurationSetting> = new Map<string, ConfigurationSetting>();
            // deep copy selectors to avoid modification if current client fails
            const selectorsToUpdate = JSON.parse(
                JSON.stringify(selectors)
            );

            let upToDate: boolean = true;
            for (const selector of selectorsToUpdate) {
                if (selector.snapshotName === undefined) {
                    const listOptions: ListConfigurationSettingsOptions = {
                        keyFilter: selector.keyFilter,
                        labelFilter: selector.labelFilter,
                        tagsFilter: selector.tagFilters
                    };
                    const pageEtags: string[] = [];
                    const pageIterator = listConfigurationSettingsWithTrace(
                        this.#requestTraceOptions,
                        client,
                        listOptions
                    ).byPage();

                    for await (const page of pageIterator) {
                        pageEtags.push(page.etag ?? "");
                        for (const setting of page.items) {
                            if (loadFeatureFlag === isFeatureFlag(setting)) {
                                loadedSettings.set(setting.key, setting);
                            }
                        }
                        const timestamp = this.#getResponseTimestamp(page);
                        // all pages must be later than last change detected to be considered up-to-date
                        if (loadFeatureFlag) {
                            upToDate &&= (timestamp > this.#lastFfChangeDetected);
                        } else {
                            const temp = this.#lastKvChangeDetected;
                            upToDate &&= (timestamp > temp);
                        }
                    }
                    selector.pageEtags = pageEtags;
                } else { // snapshot selector
                    const snapshot = await this.#getSnapshot(selector.snapshotName);
                    if (snapshot === undefined) {
                        throw new InvalidOperationError(`Could not find snapshot with name ${selector.snapshotName}.`);
                    }
                    if (snapshot.compositionType != KnownSnapshotComposition.Key) {
                        throw new InvalidOperationError(`Composition type for the selected snapshot with name ${selector.snapshotName} must be 'key'.`);
                    }
                    const pageIterator = listConfigurationSettingsForSnapshotWithTrace(
                        this.#requestTraceOptions,
                        client,
                        selector.snapshotName
                    ).byPage();

                    for await (const page of pageIterator) {
                        for (const setting of page.items) {
                            if (loadFeatureFlag === isFeatureFlag(setting)) {
                                loadedSettings.set(setting.key, setting);
                            }
                        }
                    }
                }
            }

            if (loadFeatureFlag) {
                this.#ffSelectors = selectorsToUpdate;
                this.#ffRefreshIncompleted = !upToDate;
            } else {
                this.#kvSelectors = selectorsToUpdate;
                this.#kvRefreshIncompleted = !upToDate;
            }
            return Array.from(loadedSettings.values());
        };

        return await this.#executeWithFailoverPolicy(funcToExecute) as ConfigurationSetting[];
    }

    /**
     * Loads selected key-values and watched settings (sentinels) for refresh from App Configuration to the local configuration.
     */
    async #loadSelectedAndWatchedKeyValues() {
        this.#secretReferences = []; // clear all cached key vault reference configuration settings
        const keyValues: [key: string, value: unknown][] = [];
        const loadedSettings: ConfigurationSetting[] = await this.#loadConfigurationSettings();
        if (this.#refreshEnabled && !this.#watchAll) {
            await this.#updateWatchedKeyValuesEtag(loadedSettings);
        }

        if (this.#requestTracingEnabled && this.#aiConfigurationTracing !== undefined) {
            // reset old AI configuration tracing in order to track the information present in the current response from server
            this.#aiConfigurationTracing.reset();
        }

        for (const setting of loadedSettings) {
            if (isSecretReference(setting)) {
                this.#secretReferences.push(setting); // cache secret references for resolve/refresh secret separately
                continue;
            }
            // adapt configuration settings to key-values
            const [key, value] = await this.#processKeyValue(setting);
            keyValues.push([key, value]);
        }

        if (this.#secretReferences.length > 0) {
            await this.#resolveSecretReferences(this.#secretReferences, (key, value) => {
                keyValues.push([key, value]);
            });
        }

        this.#clearLoadedKeyValues(); // clear existing key-values in case of configuration setting deletion
        for (const [k, v] of keyValues) {
            this.#configMap.set(k, v); // reset the configuration
        }
    }

    /**
     * Updates etag of watched settings from loaded data. If a watched setting is not covered by any selector, a request will be sent to retrieve it.
     */
    async #updateWatchedKeyValuesEtag(existingSettings: ConfigurationSetting[]): Promise<void> {
        const updatedSentinels: ConfigurationSettingId[] = [];
        for (const sentinel of this.#sentinels) {
            const matchedSetting = existingSettings.find(s => s.key === sentinel.key && s.label === sentinel.label);
            if (matchedSetting) {
                updatedSentinels.push( {...sentinel, etag: matchedSetting.etag} );
            } else {
                // Send a request to retrieve key-value since it may be either not loaded or loaded with a different label or different casing
                const { key, label } = sentinel;
<<<<<<< HEAD
                const response = await this.#getConfigurationSetting({ key, label }, { onlyIfChanged: false });
                if (isRestError(response)) { // watched key not found
                    sentinel.etag = undefined;
                } else {
                    sentinel.etag = response.etag;
                }
=======
                const response = await this.#getConfigurationSetting({ key, label });
                updatedSentinels.push( {...sentinel, etag: response?.etag} );
>>>>>>> 8f756083
            }
        }
        this.#sentinels = updatedSentinels;
    }

    /**
     * Clears all existing key-values in the local configuration except feature flags.
     */
    async #clearLoadedKeyValues() {
        for (const key of this.#configMap.keys()) {
            if (key !== FEATURE_MANAGEMENT_KEY_NAME) {
                this.#configMap.delete(key);
            }
        }
    }

    /**
     * Loads feature flags from App Configuration to the local configuration.
     */
    async #loadFeatureFlags() {
        const loadFeatureFlag = true;
        const featureFlagSettings: ConfigurationSetting[] = await this.#loadConfigurationSettings(loadFeatureFlag);

        if (this.#requestTracingEnabled && this.#featureFlagTracing !== undefined) {
            // Reset old feature flag tracing in order to track the information present in the current response from server.
            this.#featureFlagTracing.reset();
        }

        // parse feature flags
        const featureFlags = await Promise.all(
            featureFlagSettings.map(setting => this.#parseFeatureFlag(setting))
        );

        // feature_management is a reserved key, and feature_flags is an array of feature flags
        this.#configMap.set(FEATURE_MANAGEMENT_KEY_NAME, { [FEATURE_FLAGS_KEY_NAME]: featureFlags });
    }

    /**
     * Refreshes key-values.
     * @returns true if key-values are refreshed, false otherwise.
     */
    async #refreshKeyValues(): Promise<boolean> {
        // if still within refresh interval/backoff, return
        if (this.#kvRefreshTimer === undefined || !this.#kvRefreshTimer.canRefresh()) {
            return Promise.resolve(false);
        }

        // try refresh if any of watched settings is changed.
        let needRefresh = false;
        if (this.#watchAll) {
            needRefresh = await this.#checkConfigurationSettingsChange(this.#kvSelectors);
<<<<<<< HEAD
        } else {
            const getOptions: GetConfigurationSettingOptions = {
                // send conditional request only when CDN is not used
                onlyIfChanged: !this.#isCdnUsed
            };
            for (const sentinel of this.#sentinels.values()) {
                const response: GetConfigurationSettingResponse | RestError =
                    await this.#getConfigurationSetting(sentinel, getOptions);

                const isDeleted = isRestError(response) && sentinel.etag !== undefined; // previously existed, now deleted
                const isChanged =
                    !isRestError(response) &&
                    response.statusCode === 200 &&
                    sentinel.etag !== response.etag; // etag changed

                if (isDeleted || isChanged) {
                    sentinel.etag = isChanged ? (response as GetConfigurationSettingResponse).etag : undefined;
                    const timestamp = this.#getResponseTimestamp(response);
                    if (timestamp > this.#lastKvChangeDetected) {
                        this.#lastKvChangeDetected = timestamp;
                    }
                    needRefresh = true;
                    break;
                }
=======
        }
        for (const sentinel of this.#sentinels.values()) {
            const response = await this.#getConfigurationSetting(sentinel, {
                onlyIfChanged: true
            });

            if (response?.statusCode === 200 // created or changed
                || (response === undefined && sentinel.etag !== undefined) // deleted
            ) {
                needRefresh = true;
                break;
>>>>>>> 8f756083
            }
        }

        if (needRefresh || this.#kvRefreshIncompleted) {
            for (const adapter of this.#adapters) {
                await adapter.onChangeDetected();
            }
            await this.#loadSelectedAndWatchedKeyValues();
        }

        this.#kvRefreshTimer.reset();
        return Promise.resolve(needRefresh);
    }

    /**
     * Refreshes feature flags.
     * @returns true if feature flags are refreshed, false otherwise.
     */
    async #refreshFeatureFlags(): Promise<boolean> {
        // if still within refresh interval/backoff, return
        if (this.#ffRefreshInterval === undefined || !this.#ffRefreshTimer.canRefresh()) {
            return Promise.resolve(false);
        }

        const refreshFeatureFlag = true;
        const needRefresh = await this.#checkConfigurationSettingsChange(this.#ffSelectors, refreshFeatureFlag);
        if (needRefresh || this.#ffRefreshIncompleted) {
            await this.#loadFeatureFlags();
        }

        this.#ffRefreshTimer.reset();
        return Promise.resolve(needRefresh);
    }

    async #refreshSecrets(): Promise<boolean> {
        // if still within refresh interval/backoff, return
        if (this.#secretRefreshTimer === undefined || !this.#secretRefreshTimer.canRefresh()) {
            return Promise.resolve(false);
        }

        // if no cached key vault references, return
        if (this.#secretReferences.length === 0) {
            return Promise.resolve(false);
        }

        await this.#resolveSecretReferences(this.#secretReferences, (key, value) => {
            this.#configMap.set(key, value);
        });

        this.#secretRefreshTimer.reset();
        return Promise.resolve(true);
    }

    /**
     * Checks whether the key-value collection has changed.
     * @param selectors - The @see PagedSettingSelector of the kev-value collection.
     * @returns true if key-value collection has changed, false otherwise.
     */
    async #checkConfigurationSettingsChange(selectors: PagedSettingSelector[], refreshFeatureFlag: boolean = false): Promise<boolean> {
        const funcToExecute = async (client) => {
            for (const selector of selectors) {
                if (selector.snapshotName) { // skip snapshot selector
                    continue;
                }
                const listOptions: ListConfigurationSettingsOptions = {
                    keyFilter: selector.keyFilter,
                    labelFilter: selector.labelFilter,
                    tagsFilter: selector.tagFilters
                };

                if (!this.#isCdnUsed) {
                    // if CDN is not used, add page etags to the listOptions to send conditional request
                    listOptions.pageEtags = selector.pageEtags;
                }

                const pageIterator = listConfigurationSettingsWithTrace(
                    this.#requestTraceOptions,
                    client,
                    listOptions
                ).byPage();

                if (selector.pageEtags === undefined || selector.pageEtags.length === 0) {
                    return true; // no etag is retrieved from previous request, always refresh
                }

                let i = 0;
                for await (const page of pageIterator) {
                    // when conditional request is sent, the response will be 304 if not changed
                    if (i >= selector.pageEtags.length || // new page
                        (page._response.status === 200 && page.etag !== selector.pageEtags[i])) { // page changed
                        const timestamp = this.#getResponseTimestamp(page);
                        if (refreshFeatureFlag) {
                            if (timestamp > this.#lastFfChangeDetected) {
                                this.#lastFfChangeDetected = timestamp;
                            }
                        } else {
                            if (timestamp > this.#lastKvChangeDetected) {
                                this.#lastKvChangeDetected = timestamp;
                            }
                        }
                        return true;
                    }
                    i++;
                }
            }
            return false;
        };

        const isChanged = await this.#executeWithFailoverPolicy(funcToExecute);
        return isChanged;
    }

    /**
     * Gets a configuration setting by key and label. If the setting is not found, return the error instead of throwing it.
     */
    async #getConfigurationSetting(configurationSettingId: ConfigurationSettingId, customOptions?: GetConfigurationSettingOptions): Promise<GetConfigurationSettingResponse | RestError> {
        const funcToExecute = async (client) => {
            return getConfigurationSettingWithTrace(
                this.#requestTraceOptions,
                client,
                configurationSettingId,
                customOptions
            );
        };

        let response: GetConfigurationSettingResponse | RestError;
        try {
            response = await this.#executeWithFailoverPolicy(funcToExecute);
        } catch (error) {
            if (isRestError(error) && error.statusCode === 404) {
                // configuration setting not found, return the error
                return error;
            } else {
                throw error;
            }
        }
        return response;
    }

    async #getSnapshot(snapshotName: string, customOptions?: GetSnapshotOptions): Promise<GetSnapshotResponse | undefined> {
        const funcToExecute = async (client) => {
            return getSnapshotWithTrace(
                this.#requestTraceOptions,
                client,
                snapshotName,
                customOptions
            );
        };

        let response: GetSnapshotResponse | undefined;
        try {
            response = await this.#executeWithFailoverPolicy(funcToExecute);
        } catch (error) {
            if (isRestError(error) && error.statusCode === 404) {
                response = undefined;
            } else {
                throw error;
            }
        }
        return response;
    }

    // Only operations related to Azure App Configuration should be executed with failover policy.
    async #executeWithFailoverPolicy(funcToExecute: (client: AppConfigurationClient) => Promise<any>): Promise<any> {
        let clientWrappers = await this.#clientManager.getClients();
        if (this.#options?.loadBalancingEnabled && this.#lastSuccessfulEndpoint !== "" && clientWrappers.length > 1) {
            let nextClientIndex = 0;
            // Iterate through clients to find the index of the client with the last successful endpoint
            for (const clientWrapper of clientWrappers) {
                nextClientIndex++;
                if (clientWrapper.endpoint === this.#lastSuccessfulEndpoint) {
                    break;
                }
            }
            // If we found the last successful client, rotate the list so that the next client is at the beginning
            if (nextClientIndex < clientWrappers.length) {
                clientWrappers = [...clientWrappers.slice(nextClientIndex), ...clientWrappers.slice(0, nextClientIndex)];
            }
        }

        let successful: boolean;
        for (const clientWrapper of clientWrappers) {
            successful = false;
            try {
                const result = await funcToExecute(clientWrapper.client);
                this.#isFailoverRequest = false;
                this.#lastSuccessfulEndpoint = clientWrapper.endpoint;
                successful = true;
                clientWrapper.updateBackoffStatus(successful);
                return result;
            } catch (error) {
                if (isFailoverableError(error)) {
                    clientWrapper.updateBackoffStatus(successful);
                    this.#isFailoverRequest = true;
                    continue;
                }

                throw error;
            }
        }

        this.#clientManager.refreshClients();
        throw new Error(ErrorMessages.ALL_FALLBACK_CLIENTS_FAILED);
    }

    async #resolveSecretReferences(secretReferences: ConfigurationSetting[], resultHandler: (key: string, value: unknown) => void): Promise<void> {
        if (this.#resolveSecretsInParallel) {
            const secretResolutionPromises: Promise<void>[] = [];
            for (const setting of secretReferences) {
                const secretResolutionPromise = this.#processKeyValue(setting)
                    .then(([key, value]) => {
                        resultHandler(key, value);
                    });
                secretResolutionPromises.push(secretResolutionPromise);
            }

            // Wait for all secret resolution promises to be resolved
            await Promise.all(secretResolutionPromises);
        } else {
            for (const setting of secretReferences) {
                const [key, value] = await this.#processKeyValue(setting);
                resultHandler(key, value);
            }
        }
    }

    async #processKeyValue(setting: ConfigurationSetting<string>): Promise<[string, unknown]> {
        this.#setAIConfigurationTracing(setting);

        const [key, value] = await this.#processAdapters(setting);
        const trimmedKey = this.#keyWithPrefixesTrimmed(key);
        return [trimmedKey, value];
    }

    #setAIConfigurationTracing(setting: ConfigurationSetting<string>): void {
        if (this.#requestTracingEnabled && this.#aiConfigurationTracing !== undefined) {
            const contentType = parseContentType(setting.contentType);
            // content type: "application/json; profile=\"https://azconfig.io/mime-profiles/ai\"""
            if (isJsonContentType(contentType) &&
                !isFeatureFlagContentType(contentType) &&
                !isSecretReferenceContentType(contentType)) {
                const profile = contentType?.parameters["profile"];
                if (profile === undefined) {
                    return;
                }
                if (profile.includes(AI_MIME_PROFILE)) {
                    this.#aiConfigurationTracing.usesAIConfiguration = true;
                }
                if (profile.includes(AI_CHAT_COMPLETION_MIME_PROFILE)) {
                    this.#aiConfigurationTracing.usesAIChatCompletionConfiguration = true;
                }
            }
        }
    }

    async #processAdapters(setting: ConfigurationSetting<string>): Promise<[string, unknown]> {
        for (const adapter of this.#adapters) {
            if (adapter.canProcess(setting)) {
                return adapter.processKeyValue(setting);
            }
        }
        return [setting.key, setting.value];
    }

    #keyWithPrefixesTrimmed(key: string): string {
        if (this.#sortedTrimKeyPrefixes) {
            for (const prefix of this.#sortedTrimKeyPrefixes) {
                if (key.startsWith(prefix)) {
                    return key.slice(prefix.length);
                }
            }
        }
        return key;
    }

    async #parseFeatureFlag(setting: ConfigurationSetting<string>): Promise<any> {
        const rawFlag = setting.value;
        if (rawFlag === undefined) {
            throw new ArgumentError(ErrorMessages.CONFIGURATION_SETTING_VALUE_UNDEFINED);
        }
        const featureFlag = JSON.parse(rawFlag);

        if (featureFlag[TELEMETRY_KEY_NAME] && featureFlag[TELEMETRY_KEY_NAME][ENABLED_KEY_NAME] === true) {
            const metadata = featureFlag[TELEMETRY_KEY_NAME][METADATA_KEY_NAME];
            let allocationId = "";
            if (featureFlag[ALLOCATION_KEY_NAME] !== undefined) {
                allocationId = await this.#generateAllocationId(featureFlag);
            }
            featureFlag[TELEMETRY_KEY_NAME][METADATA_KEY_NAME] = {
                [ETAG_KEY_NAME]: setting.etag,
                [FEATURE_FLAG_REFERENCE_KEY_NAME]: this.#createFeatureFlagReference(setting),
                ...(allocationId !== "" && { [ALLOCATION_ID_KEY_NAME]: allocationId }),
                ...(metadata || {})
            };
        }

        this.#setFeatureFlagTracing(featureFlag);

        return featureFlag;
    }

    #createFeatureFlagReference(setting: ConfigurationSetting<string>): string {
        let featureFlagReference = `${this.#clientManager.endpoint.origin}/kv/${setting.key}`;
        if (setting.label && setting.label.trim().length !== 0) {
            featureFlagReference += `?label=${setting.label}`;
        }
        return featureFlagReference;
    }

    #setFeatureFlagTracing(featureFlag: any): void {
        if (this.#requestTracingEnabled && this.#featureFlagTracing !== undefined) {
            if (featureFlag[CONDITIONS_KEY_NAME] &&
                featureFlag[CONDITIONS_KEY_NAME][CLIENT_FILTERS_KEY_NAME] &&
                Array.isArray(featureFlag[CONDITIONS_KEY_NAME][CLIENT_FILTERS_KEY_NAME])) {
                for (const filter of featureFlag[CONDITIONS_KEY_NAME][CLIENT_FILTERS_KEY_NAME]) {
                    this.#featureFlagTracing.updateFeatureFilterTracing(filter[NAME_KEY_NAME]);
                }
            }
            if (featureFlag[VARIANTS_KEY_NAME] && Array.isArray(featureFlag[VARIANTS_KEY_NAME])) {
                this.#featureFlagTracing.notifyMaxVariants(featureFlag[VARIANTS_KEY_NAME].length);
            }
            if (featureFlag[TELEMETRY_KEY_NAME] && featureFlag[TELEMETRY_KEY_NAME][ENABLED_KEY_NAME]) {
                this.#featureFlagTracing.usesTelemetry = true;
            }
            if (featureFlag[ALLOCATION_KEY_NAME] && featureFlag[ALLOCATION_KEY_NAME][SEED_KEY_NAME]) {
                this.#featureFlagTracing.usesSeed = true;
            }
        }
    }

    async #generateAllocationId(featureFlag: any): Promise<string> {
        let rawAllocationId = "";
        // Only default variant when enabled and variants allocated by percentile involve in the experimentation
        // The allocation id is genearted from default variant when enabled and percentile allocation
        const variantsForExperimentation: string[] = [];

        rawAllocationId += `seed=${featureFlag[ALLOCATION_KEY_NAME][SEED_KEY_NAME] ?? ""}\ndefault_when_enabled=`;

        if (featureFlag[ALLOCATION_KEY_NAME][DEFAULT_WHEN_ENABLED_KEY_NAME]) {
            variantsForExperimentation.push(featureFlag[ALLOCATION_KEY_NAME][DEFAULT_WHEN_ENABLED_KEY_NAME]);
            rawAllocationId += `${featureFlag[ALLOCATION_KEY_NAME][DEFAULT_WHEN_ENABLED_KEY_NAME]}`;
        }

        rawAllocationId += "\npercentiles=";

        const percentileList = featureFlag[ALLOCATION_KEY_NAME][PERCENTILE_KEY_NAME];
        if (percentileList) {
            const sortedPercentileList = percentileList
                .filter(p =>
                    (p[FROM_KEY_NAME] !== undefined) &&
                    (p[TO_KEY_NAME] !== undefined) &&
                    (p[VARIANT_KEY_NAME] !== undefined) &&
                    (p[FROM_KEY_NAME] !== p[TO_KEY_NAME]))
                .sort((a, b) => a[FROM_KEY_NAME] - b[FROM_KEY_NAME]);

            const percentileAllocation: string[] = [];
            for (const percentile of sortedPercentileList) {
                variantsForExperimentation.push(percentile[VARIANT_KEY_NAME]);
                percentileAllocation.push(`${percentile[FROM_KEY_NAME]},${base64Helper(percentile[VARIANT_KEY_NAME])},${percentile[TO_KEY_NAME]}`);
            }
            rawAllocationId += percentileAllocation.join(";");
        }

        if (variantsForExperimentation.length === 0 && featureFlag[ALLOCATION_KEY_NAME][SEED_KEY_NAME] === undefined) {
            // All fields required for generating allocation id are missing, short-circuit and return empty string
            return "";
        }

        rawAllocationId += "\nvariants=";

        if (variantsForExperimentation.length !== 0) {
            const variantsList = featureFlag[VARIANTS_KEY_NAME];
            if (variantsList) {
                const sortedVariantsList = variantsList
                    .filter(v =>
                        (v[NAME_KEY_NAME] !== undefined) &&
                        variantsForExperimentation.includes(v[NAME_KEY_NAME]))
                    .sort((a, b) => (a.name > b.name ? 1 : -1));

                    const variantConfiguration: string[] = [];
                    for (const variant of sortedVariantsList) {
                        const configurationValue = JSON.stringify(variant[CONFIGURATION_VALUE_KEY_NAME], jsonSorter) ?? "";
                        variantConfiguration.push(`${base64Helper(variant[NAME_KEY_NAME])},${configurationValue}`);
                    }
                    rawAllocationId += variantConfiguration.join(";");
            }
        }

        let crypto;

        // Check for browser environment
        if (typeof window !== "undefined" && window.crypto && window.crypto.subtle) {
            crypto = window.crypto;
        }
        // Check for Node.js environment
        else if (typeof global !== "undefined" && global.crypto) {
            crypto = global.crypto;
        }
        // Fallback to native Node.js crypto module
        else {
            try {
                if (typeof module !== "undefined" && module.exports) {
                    crypto = require("crypto");
                }
                else {
                    crypto = await import("crypto");
                }
            } catch (error) {
                console.error("Failed to load the crypto module:", error.message);
                throw error;
            }
        }

        // Convert to UTF-8 encoded bytes
        const data = new TextEncoder().encode(rawAllocationId);

        // In the browser, use crypto.subtle.digest
        if (crypto.subtle) {
            const hashBuffer = await crypto.subtle.digest("SHA-256", data);
            const hashArray = new Uint8Array(hashBuffer);

            // Only use the first 15 bytes
            const first15Bytes = hashArray.slice(0, 15);

            // btoa/atob is also available in Node.js 18+
            const base64String = btoa(String.fromCharCode(...first15Bytes));
            const base64urlString = base64String.replace(/\+/g, "-").replace(/\//g, "_").replace(/=+$/, "");
            return base64urlString;
        }
        // In Node.js, use the crypto module's hash function
        else {
            const hash = crypto.createHash("sha256").update(data).digest();

            // Only use the first 15 bytes
            const first15Bytes = hash.slice(0, 15);

            return first15Bytes.toString("base64url");
        }
    }

    #getResponseTimestamp(response: GetConfigurationSettingResponse | ListConfigurationSettingPage | RestError): Date {
        let header: string | undefined;
        if (isRestError(response)) {
            header = response.response?.headers?.get(TIMESTAMP_HEADER) ?? undefined;
        } else {
            header = response._response?.headers?.get(TIMESTAMP_HEADER) ?? undefined;
        }
        return header ? new Date(header) : new Date();
    }
}

function getValidSettingSelectors(selectors: SettingSelector[]): SettingSelector[] {
    // below code deduplicates selectors, the latter selector wins
    const uniqueSelectors: SettingSelector[] = [];
    for (const selector of selectors) {
        const existingSelectorIndex = uniqueSelectors.findIndex(
            s => s.keyFilter === selector.keyFilter &&
                s.labelFilter === selector.labelFilter &&
                s.snapshotName === selector.snapshotName &&
                areTagFiltersEqual(s.tagFilters, selector.tagFilters));
        if (existingSelectorIndex >= 0) {
            uniqueSelectors.splice(existingSelectorIndex, 1);
        }
        uniqueSelectors.push(selector);
    }

    return uniqueSelectors.map(selectorCandidate => {
        const selector = { ...selectorCandidate };
        if (selector.snapshotName) {
            if (selector.keyFilter || selector.labelFilter || selector.tagFilters) {
                throw new ArgumentError(ErrorMessages.INVALID_SNAPSHOT_SELECTOR);
            }
        } else {
            if (!selector.keyFilter) {
                throw new ArgumentError(ErrorMessages.INVALID_KEY_FILTER);
            }
            if (!selector.labelFilter) {
                selector.labelFilter = LabelFilter.Null;
            }
            if (selector.labelFilter.includes("*") || selector.labelFilter.includes(",")) {
                throw new ArgumentError(ErrorMessages.INVALID_LABEL_FILTER);
            }
            if (selector.tagFilters) {
                validateTagFilters(selector.tagFilters);
            }
        }
        return selector;
    });
}

function areTagFiltersEqual(tagsA?: string[], tagsB?: string[]): boolean {
    if (!tagsA && !tagsB) {
        return true;
    }
    if (!tagsA || !tagsB) {
        return false;
    }
    if (tagsA.length !== tagsB.length) {
        return false;
    }

    const sortedStringA = [...tagsA].sort().join("\n");
    const sortedStringB = [...tagsB].sort().join("\n");

    return sortedStringA === sortedStringB;
}

function getValidKeyValueSelectors(selectors?: SettingSelector[]): SettingSelector[] {
    if (selectors === undefined || selectors.length === 0) {
        // Default selector: key: *, label: \0
        return [{ keyFilter: KeyFilter.Any, labelFilter: LabelFilter.Null }];
    }
    return getValidSettingSelectors(selectors);
}

function getValidFeatureFlagSelectors(selectors?: SettingSelector[]): SettingSelector[] {
    if (selectors === undefined || selectors.length === 0) {
        // Default selector: key: *, label: \0
        return [{ keyFilter: `${featureFlagPrefix}${KeyFilter.Any}`, labelFilter: LabelFilter.Null }];
    }
    selectors.forEach(selector => {
        if (selector.keyFilter) {
            selector.keyFilter = `${featureFlagPrefix}${selector.keyFilter}`;
        }
    });
    return getValidSettingSelectors(selectors);
}

function validateTagFilters(tagFilters: string[]): void {
    for (const tagFilter of tagFilters) {
        const res = tagFilter.split("=");
        if (res[0] === "" || res.length !== 2) {
            throw new Error(`Invalid tag filter: ${tagFilter}. ${ErrorMessages.INVALID_TAG_FILTER}.`);
        }
    }
}<|MERGE_RESOLUTION|>--- conflicted
+++ resolved
@@ -629,17 +629,8 @@
             } else {
                 // Send a request to retrieve key-value since it may be either not loaded or loaded with a different label or different casing
                 const { key, label } = sentinel;
-<<<<<<< HEAD
                 const response = await this.#getConfigurationSetting({ key, label }, { onlyIfChanged: false });
-                if (isRestError(response)) { // watched key not found
-                    sentinel.etag = undefined;
-                } else {
-                    sentinel.etag = response.etag;
-                }
-=======
-                const response = await this.#getConfigurationSetting({ key, label });
-                updatedSentinels.push( {...sentinel, etag: response?.etag} );
->>>>>>> 8f756083
+                updatedSentinels.push( {...sentinel, etag: isRestError(response) ? undefined : response.etag} );
             }
         }
         this.#sentinels = updatedSentinels;
@@ -691,7 +682,6 @@
         let needRefresh = false;
         if (this.#watchAll) {
             needRefresh = await this.#checkConfigurationSettingsChange(this.#kvSelectors);
-<<<<<<< HEAD
         } else {
             const getOptions: GetConfigurationSettingOptions = {
                 // send conditional request only when CDN is not used
@@ -708,7 +698,6 @@
                     sentinel.etag !== response.etag; // etag changed
 
                 if (isDeleted || isChanged) {
-                    sentinel.etag = isChanged ? (response as GetConfigurationSettingResponse).etag : undefined;
                     const timestamp = this.#getResponseTimestamp(response);
                     if (timestamp > this.#lastKvChangeDetected) {
                         this.#lastKvChangeDetected = timestamp;
@@ -716,19 +705,6 @@
                     needRefresh = true;
                     break;
                 }
-=======
-        }
-        for (const sentinel of this.#sentinels.values()) {
-            const response = await this.#getConfigurationSetting(sentinel, {
-                onlyIfChanged: true
-            });
-
-            if (response?.statusCode === 200 // created or changed
-                || (response === undefined && sentinel.etag !== undefined) // deleted
-            ) {
-                needRefresh = true;
-                break;
->>>>>>> 8f756083
             }
         }
 
