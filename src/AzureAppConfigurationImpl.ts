// Copyright (c) Microsoft Corporation.
// Licensed under the MIT license.

import {
    AppConfigurationClient,
    ConfigurationSetting,
    ConfigurationSettingId,
    GetConfigurationSettingOptions,
    GetConfigurationSettingResponse,
    ListConfigurationSettingsOptions,
    featureFlagPrefix,
    isFeatureFlag,
    isSecretReference,
    GetSnapshotOptions,
    GetSnapshotResponse,
    KnownSnapshotComposition
} from "@azure/app-configuration";
import { isRestError } from "@azure/core-rest-pipeline";
import { AzureAppConfiguration, ConfigurationObjectConstructionOptions } from "./AzureAppConfiguration.js";
import { AzureAppConfigurationOptions } from "./AzureAppConfigurationOptions.js";
import { IKeyValueAdapter } from "./IKeyValueAdapter.js";
import { JsonKeyValueAdapter } from "./JsonKeyValueAdapter.js";
import { DEFAULT_STARTUP_TIMEOUT_IN_MS } from "./StartupOptions.js";
import { DEFAULT_REFRESH_INTERVAL_IN_MS, MIN_REFRESH_INTERVAL_IN_MS } from "./refresh/refreshOptions.js";
import { Disposable } from "./common/disposable.js";
import {
    FEATURE_FLAGS_KEY_NAME,
    FEATURE_MANAGEMENT_KEY_NAME,
    NAME_KEY_NAME,
    TELEMETRY_KEY_NAME,
    ENABLED_KEY_NAME,
    METADATA_KEY_NAME,
    ETAG_KEY_NAME,
    FEATURE_FLAG_REFERENCE_KEY_NAME,
    ALLOCATION_KEY_NAME,
    SEED_KEY_NAME,
    VARIANTS_KEY_NAME,
    CONDITIONS_KEY_NAME,
    CLIENT_FILTERS_KEY_NAME
} from "./featureManagement/constants.js";
import { FM_PACKAGE_NAME, AI_MIME_PROFILE, AI_CHAT_COMPLETION_MIME_PROFILE } from "./requestTracing/constants.js";
import { parseContentType, isJsonContentType, isFeatureFlagContentType, isSecretReferenceContentType } from "./common/contentType.js";
import { AzureKeyVaultKeyValueAdapter } from "./keyvault/AzureKeyVaultKeyValueAdapter.js";
import { RefreshTimer } from "./refresh/RefreshTimer.js";
import {
    RequestTracingOptions,
    getConfigurationSettingWithTrace,
    listConfigurationSettingsWithTrace,
    getSnapshotWithTrace,
    listConfigurationSettingsForSnapshotWithTrace,
    requestTracingEnabled
} from "./requestTracing/utils.js";
import { FeatureFlagTracingOptions } from "./requestTracing/FeatureFlagTracingOptions.js";
import { AIConfigurationTracingOptions } from "./requestTracing/AIConfigurationTracingOptions.js";
import { KeyFilter, LabelFilter, SettingSelector } from "./types.js";
import { ConfigurationClientManager } from "./ConfigurationClientManager.js";
import { getFixedBackoffDuration, getExponentialBackoffDuration } from "./common/backoffUtils.js";
import { InvalidOperationError, ArgumentError, isFailoverableError, isInputError } from "./common/error.js";

const MIN_DELAY_FOR_UNHANDLED_FAILURE = 5_000; // 5 seconds

const MAX_TAG_FILTER_COUNT = 5;

type PagedSettingSelector = SettingSelector & {
    /**
     * Key: page eTag, Value: feature flag configurations
     */
    pageEtags?: string[];
};

export class AzureAppConfigurationImpl implements AzureAppConfiguration {
    /**
     * Hosting key-value pairs in the configuration store.
     */
    #configMap: Map<string, any> = new Map<string, any>();

    #adapters: IKeyValueAdapter[] = [];
    /**
     * Trim key prefixes sorted in descending order.
     * Since multiple prefixes could start with the same characters, we need to trim the longest prefix first.
     */
    #sortedTrimKeyPrefixes: string[] | undefined;
    readonly #requestTracingEnabled: boolean;
    #clientManager: ConfigurationClientManager;
    #options: AzureAppConfigurationOptions | undefined;
    #isInitialLoadCompleted: boolean = false;
    #isFailoverRequest: boolean = false;
    #featureFlagTracing: FeatureFlagTracingOptions | undefined;
    #fmVersion: string | undefined;
    #aiConfigurationTracing: AIConfigurationTracingOptions | undefined;

    // Refresh
    #refreshInProgress: boolean = false;

    #onRefreshListeners: Array<() => any> = [];
    /**
     * Aka watched settings.
     */
    #sentinels: ConfigurationSettingId[] = [];
    #watchAll: boolean = false;
    #kvRefreshInterval: number = DEFAULT_REFRESH_INTERVAL_IN_MS;
    #kvRefreshTimer: RefreshTimer;

    // Feature flags
    #ffRefreshInterval: number = DEFAULT_REFRESH_INTERVAL_IN_MS;
    #ffRefreshTimer: RefreshTimer;

    // Key Vault references
    #resolveSecretsInParallel: boolean = false;

    /**
     * Selectors of key-values obtained from @see AzureAppConfigurationOptions.selectors
     */
    #kvSelectors: PagedSettingSelector[] = [];
    /**
     * Selectors of feature flags obtained from @see AzureAppConfigurationOptions.featureFlagOptions.selectors
     */
    #ffSelectors: PagedSettingSelector[] = [];

    // Load balancing
    #lastSuccessfulEndpoint: string = "";

    constructor(
        clientManager: ConfigurationClientManager,
        options: AzureAppConfigurationOptions | undefined,
    ) {
        this.#options = options;
        this.#clientManager = clientManager;

        // enable request tracing if not opt-out
        this.#requestTracingEnabled = requestTracingEnabled();
        if (this.#requestTracingEnabled) {
            this.#aiConfigurationTracing = new AIConfigurationTracingOptions();
            this.#featureFlagTracing = new FeatureFlagTracingOptions();
        }

        if (options?.trimKeyPrefixes) {
            this.#sortedTrimKeyPrefixes = [...options.trimKeyPrefixes].sort((a, b) => b.localeCompare(a));
        }

        // if no selector is specified, always load key values using the default selector: key="*" and label="\0"
        this.#kvSelectors = getValidKeyValueSelectors(options?.selectors);

        if (options?.refreshOptions?.enabled) {
            const { refreshIntervalInMs, watchedSettings } = options.refreshOptions;
            if (watchedSettings === undefined || watchedSettings.length === 0) {
                this.#watchAll = true; // if no watched settings is specified, then watch all
            } else {
                for (const setting of watchedSettings) {
                    if (setting.key.includes("*") || setting.key.includes(",")) {
                        throw new ArgumentError("The characters '*' and ',' are not supported in key of watched settings.");
                    }
                    if (setting.label?.includes("*") || setting.label?.includes(",")) {
                        throw new ArgumentError("The characters '*' and ',' are not supported in label of watched settings.");
                    }
                    this.#sentinels.push(setting);
                }
            }

            // custom refresh interval
            if (refreshIntervalInMs !== undefined) {
                if (refreshIntervalInMs < MIN_REFRESH_INTERVAL_IN_MS) {
                    throw new RangeError(`The refresh interval cannot be less than ${MIN_REFRESH_INTERVAL_IN_MS} milliseconds.`);
                } else {
                    this.#kvRefreshInterval = refreshIntervalInMs;
                }
            }
            this.#kvRefreshTimer = new RefreshTimer(this.#kvRefreshInterval);
        }

        // feature flag options
        if (options?.featureFlagOptions?.enabled) {
            // validate feature flag selectors, only load feature flags when enabled
            this.#ffSelectors = getValidFeatureFlagSelectors(options.featureFlagOptions.selectors);

            if (options.featureFlagOptions.refresh?.enabled) {
                const { refreshIntervalInMs } = options.featureFlagOptions.refresh;
                // custom refresh interval
                if (refreshIntervalInMs !== undefined) {
                    if (refreshIntervalInMs < MIN_REFRESH_INTERVAL_IN_MS) {
                        throw new RangeError(`The feature flag refresh interval cannot be less than ${MIN_REFRESH_INTERVAL_IN_MS} milliseconds.`);
                    } else {
                        this.#ffRefreshInterval = refreshIntervalInMs;
                    }
                }

                this.#ffRefreshTimer = new RefreshTimer(this.#ffRefreshInterval);
            }
        }

        if (options?.keyVaultOptions?.parallelSecretResolutionEnabled) {
            this.#resolveSecretsInParallel = options.keyVaultOptions.parallelSecretResolutionEnabled;
        }

        this.#adapters.push(new AzureKeyVaultKeyValueAdapter(options?.keyVaultOptions));
        this.#adapters.push(new JsonKeyValueAdapter());
    }

    get #refreshEnabled(): boolean {
        return !!this.#options?.refreshOptions?.enabled;
    }

    get #featureFlagEnabled(): boolean {
        return !!this.#options?.featureFlagOptions?.enabled;
    }

    get #featureFlagRefreshEnabled(): boolean {
        return this.#featureFlagEnabled && !!this.#options?.featureFlagOptions?.refresh?.enabled;
    }

    get #requestTraceOptions(): RequestTracingOptions {
        return {
            enabled: this.#requestTracingEnabled,
            appConfigOptions: this.#options,
            initialLoadCompleted: this.#isInitialLoadCompleted,
            replicaCount: this.#clientManager.getReplicaCount(),
            isFailoverRequest: this.#isFailoverRequest,
            featureFlagTracing: this.#featureFlagTracing,
            fmVersion: this.#fmVersion,
            aiConfigurationTracing: this.#aiConfigurationTracing
        };
    }

    // #region ReadonlyMap APIs
    get<T>(key: string): T | undefined {
        return this.#configMap.get(key);
    }

    forEach(callbackfn: (value: any, key: string, map: ReadonlyMap<string, any>) => void, thisArg?: any): void {
        this.#configMap.forEach(callbackfn, thisArg);
    }

    has(key: string): boolean {
        return this.#configMap.has(key);
    }

    get size(): number {
        return this.#configMap.size;
    }

    entries(): MapIterator<[string, any]> {
        return this.#configMap.entries();
    }

    keys(): MapIterator<string> {
        return this.#configMap.keys();
    }

    values(): MapIterator<any> {
        return this.#configMap.values();
    }

    [Symbol.iterator](): MapIterator<[string, any]> {
        return this.#configMap[Symbol.iterator]();
    }
    // #endregion

    /**
     * Loads the configuration store for the first time.
     */
    async load() {
        const startTimestamp = Date.now();
        const startupTimeout: number = this.#options?.startupOptions?.timeoutInMs ?? DEFAULT_STARTUP_TIMEOUT_IN_MS;
        const abortController = new AbortController();
        const abortSignal = abortController.signal;
        let timeoutId;
        try {
            // Promise.race will be settled when the first promise in the list is settled.
            // It will not cancel the remaining promises in the list.
            // To avoid memory leaks, we must ensure other promises will be eventually terminated.
            await Promise.race([
                this.#initializeWithRetryPolicy(abortSignal),
                // this promise will be rejected after timeout
                new Promise((_, reject) => {
                    timeoutId = setTimeout(() => {
                        abortController.abort(); // abort the initialization promise
                        reject(new Error("Load operation timed out."));
                    },
                    startupTimeout);
                })
            ]);
        } catch (error) {
            if (!isInputError(error)) {
                const timeElapsed = Date.now() - startTimestamp;
                if (timeElapsed < MIN_DELAY_FOR_UNHANDLED_FAILURE) {
                    // load() method is called in the application's startup code path.
                    // Unhandled exceptions cause application crash which can result in crash loops as orchestrators attempt to restart the application.
                    // Knowing the intended usage of the provider in startup code path, we mitigate back-to-back crash loops from overloading the server with requests by waiting a minimum time to propagate fatal errors.
                    await new Promise(resolve => setTimeout(resolve, MIN_DELAY_FOR_UNHANDLED_FAILURE - timeElapsed));
                }
            }
            throw new Error("Failed to load.", { cause: error });
        } finally {
            clearTimeout(timeoutId); // cancel the timeout promise
        }
    }

    /**
     * Constructs hierarchical data object from map.
     */
    constructConfigurationObject(options?: ConfigurationObjectConstructionOptions): Record<string, any> {
        const separator = options?.separator ?? ".";
        const validSeparators = [".", ",", ";", "-", "_", "__", "/", ":"];
        if (!validSeparators.includes(separator)) {
            throw new ArgumentError(`Invalid separator '${separator}'. Supported values: ${validSeparators.map(s => `'${s}'`).join(", ")}.`);
        }

        // construct hierarchical data object from map
        const data: Record<string, any> = {};
        for (const [key, value] of this.#configMap) {
            const segments = key.split(separator);
            let current = data;
            // construct hierarchical data object along the path
            for (let i = 0; i < segments.length - 1; i++) {
                const segment = segments[i];
                // undefined or empty string
                if (!segment) {
                    throw new InvalidOperationError(`Failed to construct configuration object: Invalid key: ${key}`);
                }
                // create path if not exist
                if (current[segment] === undefined) {
                    current[segment] = {};
                }
                // The path has been occupied by a non-object value, causing ambiguity.
                if (typeof current[segment] !== "object") {
                    throw new InvalidOperationError(`Ambiguity occurs when constructing configuration object from key '${key}', value '${value}'. The path '${segments.slice(0, i + 1).join(separator)}' has been occupied.`);
                }
                current = current[segment];
            }

            const lastSegment = segments[segments.length - 1];
            if (current[lastSegment] !== undefined) {
                throw new InvalidOperationError(`Ambiguity occurs when constructing configuration object from key '${key}', value '${value}'. The key should not be part of another key.`);
            }
            // set value to the last segment
            current[lastSegment] = value;
        }
        return data;
    }

    /**
     * Refreshes the configuration.
     */
    async refresh(): Promise<void> {
        if (!this.#refreshEnabled && !this.#featureFlagRefreshEnabled) {
            throw new InvalidOperationError("Refresh is not enabled for key-values or feature flags.");
        }

        if (this.#refreshInProgress) {
            return;
        }
        this.#refreshInProgress = true;
        try {
            await this.#refreshTasks();
        } finally {
            this.#refreshInProgress = false;
        }
    }

    /**
     * Registers a callback function to be called when the configuration is refreshed.
     */
    onRefresh(listener: () => any, thisArg?: any): Disposable {
        if (!this.#refreshEnabled && !this.#featureFlagRefreshEnabled) {
            throw new InvalidOperationError("Refresh is not enabled for key-values or feature flags.");
        }

        const boundedListener = listener.bind(thisArg);
        this.#onRefreshListeners.push(boundedListener);

        const remove = () => {
            const index = this.#onRefreshListeners.indexOf(boundedListener);
            if (index >= 0) {
                this.#onRefreshListeners.splice(index, 1);
            }
        };
        return new Disposable(remove);
    }

    /**
     * Initializes the configuration provider.
     */
    async #initializeWithRetryPolicy(abortSignal: AbortSignal): Promise<void> {
        if (!this.#isInitialLoadCompleted) {
            await this.#inspectFmPackage();
            const startTimestamp = Date.now();
            let postAttempts = 0;
            do { // at least try to load once
                try {
                    await this.#loadSelectedAndWatchedKeyValues();
                    if (this.#featureFlagEnabled) {
                        await this.#loadFeatureFlags();
                    }
                    this.#isInitialLoadCompleted = true;
                    break;
                } catch (error) {
                    if (isInputError(error)) {
                        throw error;
                    }
                    if (abortSignal.aborted) {
                        return;
                    }
                    const timeElapsed = Date.now() - startTimestamp;
                    let backoffDuration = getFixedBackoffDuration(timeElapsed);
                    if (backoffDuration === undefined) {
                        postAttempts += 1;
                        backoffDuration = getExponentialBackoffDuration(postAttempts);
                    }
                    console.warn(`Failed to load. Error message: ${error.message}. Retrying in ${backoffDuration} ms.`);
                    await new Promise(resolve => setTimeout(resolve, backoffDuration));
                }
            } while (!abortSignal.aborted);
        }
    }

    /**
     * Inspects the feature management package version.
     */
    async #inspectFmPackage() {
        if (this.#requestTracingEnabled && !this.#fmVersion) {
            try {
                // get feature management package version
                const fmPackage = await import(FM_PACKAGE_NAME);
                this.#fmVersion = fmPackage?.VERSION;
            } catch (error) {
                // ignore the error
            }
        }
    }

    async #refreshTasks(): Promise<void> {
        const refreshTasks: Promise<boolean>[] = [];
        if (this.#refreshEnabled) {
            refreshTasks.push(this.#refreshKeyValues());
        }
        if (this.#featureFlagRefreshEnabled) {
            refreshTasks.push(this.#refreshFeatureFlags());
        }

        // wait until all tasks are either resolved or rejected
        const results = await Promise.allSettled(refreshTasks);

        // check if any refresh task failed
        for (const result of results) {
            if (result.status === "rejected") {
                console.warn("Refresh failed:", result.reason);
            }
        }

        // check if any refresh task succeeded
        const anyRefreshed = results.some(result => result.status === "fulfilled" && result.value === true);
        if (anyRefreshed) {
            // successfully refreshed, run callbacks in async
            for (const listener of this.#onRefreshListeners) {
                listener();
            }
        }
    }

    /**
     * Loads configuration settings from App Configuration, either key-value settings or feature flag settings.
     * Additionally, updates the `pageEtags` property of the corresponding @see PagedSettingSelector after loading.
     *
     * @param loadFeatureFlag - Determines which type of configurationsettings to load:
     *                          If true, loads feature flag using the feature flag selectors;
     *                          If false, loads key-value using the key-value selectors. Defaults to false.
     */
    async #loadConfigurationSettings(loadFeatureFlag: boolean = false): Promise<ConfigurationSetting[]> {
        const selectors = loadFeatureFlag ? this.#ffSelectors : this.#kvSelectors;
        const funcToExecute = async (client) => {
            const loadedSettings: ConfigurationSetting[] = [];
            // deep copy selectors to avoid modification if current client fails
            const selectorsToUpdate = JSON.parse(
                JSON.stringify(selectors)
            );

            for (const selector of selectorsToUpdate) {
                if (selector.snapshotName === undefined) {
                    const listOptions: ListConfigurationSettingsOptions = {
                        keyFilter: selector.keyFilter,
<<<<<<< HEAD
                        labelFilter: selector.labelFilter,
                        tagsFilter: selector.tagFilters
=======
                        labelFilter: selector.labelFilter
>>>>>>> ddd19e0a
                    };
                    const pageEtags: string[] = [];
                    const pageIterator = listConfigurationSettingsWithTrace(
                        this.#requestTraceOptions,
                        client,
                        listOptions
                    ).byPage();

                    for await (const page of pageIterator) {
                        pageEtags.push(page.etag ?? "");
                        for (const setting of page.items) {
                            if (loadFeatureFlag === isFeatureFlag(setting)) {
                                loadedSettings.push(setting);
                            }
                        }
                    }
                    selector.pageEtags = pageEtags;
                } else { // snapshot selector
                    const snapshot = await this.#getSnapshot(selector.snapshotName);
                    if (snapshot === undefined) {
<<<<<<< HEAD
                        throw new Error(`Could not find snapshot with name ${selector.snapshotName}.`);
                    }
                    if (snapshot.compositionType != KnownSnapshotComposition.Key) {
                        throw new Error(`Composition type for the selected snapshot with name ${selector.snapshotName} must be 'key'.`);
=======
                        throw new InvalidOperationError(`Could not find snapshot with name ${selector.snapshotName}.`);
                    }
                    if (snapshot.compositionType != KnownSnapshotComposition.Key) {
                        throw new InvalidOperationError(`Composition type for the selected snapshot with name ${selector.snapshotName} must be 'key'.`);
>>>>>>> ddd19e0a
                    }
                    const pageIterator = listConfigurationSettingsForSnapshotWithTrace(
                        this.#requestTraceOptions,
                        client,
                        selector.snapshotName
                    ).byPage();

                    for await (const page of pageIterator) {
                        for (const setting of page.items) {
                            if (loadFeatureFlag === isFeatureFlag(setting)) {
                                loadedSettings.push(setting);
                            }
                        }
                    }
                }
            }

            if (loadFeatureFlag) {
                this.#ffSelectors = selectorsToUpdate;
            } else {
                this.#kvSelectors = selectorsToUpdate;
            }
            return loadedSettings;
        };

        return await this.#executeWithFailoverPolicy(funcToExecute) as ConfigurationSetting[];
    }

    /**
     * Loads selected key-values and watched settings (sentinels) for refresh from App Configuration to the local configuration.
     */
    async #loadSelectedAndWatchedKeyValues() {
        const keyValues: [key: string, value: unknown][] = [];
        const loadedSettings: ConfigurationSetting[] = await this.#loadConfigurationSettings();
        if (this.#refreshEnabled && !this.#watchAll) {
            await this.#updateWatchedKeyValuesEtag(loadedSettings);
        }

        if (this.#requestTracingEnabled && this.#aiConfigurationTracing !== undefined) {
            // Reset old AI configuration tracing in order to track the information present in the current response from server.
            this.#aiConfigurationTracing.reset();
        }

        const secretResolutionPromises: Promise<void>[] = [];
        for (const setting of loadedSettings) {
            if (this.#resolveSecretsInParallel && isSecretReference(setting)) {
                // secret references are resolved asynchronously to improve performance
                const secretResolutionPromise = this.#processKeyValue(setting)
                    .then(([key, value]) => {
                        keyValues.push([key, value]);
                    });
                secretResolutionPromises.push(secretResolutionPromise);
                continue;
            }
            // adapt configuration settings to key-values
            const [key, value] = await this.#processKeyValue(setting);
            keyValues.push([key, value]);
        }
        if (secretResolutionPromises.length > 0) {
            // wait for all secret resolution promises to be resolved
            await Promise.all(secretResolutionPromises);
        }

        this.#clearLoadedKeyValues(); // clear existing key-values in case of configuration setting deletion
        for (const [k, v] of keyValues) {
            this.#configMap.set(k, v); // reset the configuration
        }
    }

    /**
     * Updates etag of watched settings from loaded data. If a watched setting is not covered by any selector, a request will be sent to retrieve it.
     */
    async #updateWatchedKeyValuesEtag(existingSettings: ConfigurationSetting[]): Promise<void> {
        for (const sentinel of this.#sentinels) {
            const matchedSetting = existingSettings.find(s => s.key === sentinel.key && s.label === sentinel.label);
            if (matchedSetting) {
                sentinel.etag = matchedSetting.etag;
            } else {
                // Send a request to retrieve key-value since it may be either not loaded or loaded with a different label or different casing
                const { key, label } = sentinel;
                const response = await this.#getConfigurationSetting({ key, label });
                if (response) {
                    sentinel.etag = response.etag;
                } else {
                    sentinel.etag = undefined;
                }
            }
        }
    }

    /**
     * Clears all existing key-values in the local configuration except feature flags.
     */
    async #clearLoadedKeyValues() {
        for (const key of this.#configMap.keys()) {
            if (key !== FEATURE_MANAGEMENT_KEY_NAME) {
                this.#configMap.delete(key);
            }
        }
    }

    /**
     * Loads feature flags from App Configuration to the local configuration.
     */
    async #loadFeatureFlags() {
        const loadFeatureFlag = true;
        const featureFlagSettings: ConfigurationSetting[] = await this.#loadConfigurationSettings(loadFeatureFlag);

        if (this.#requestTracingEnabled && this.#featureFlagTracing !== undefined) {
            // Reset old feature flag tracing in order to track the information present in the current response from server.
            this.#featureFlagTracing.reset();
        }

        // parse feature flags
        const featureFlags = await Promise.all(
            featureFlagSettings.map(setting => this.#parseFeatureFlag(setting))
        );

        // feature_management is a reserved key, and feature_flags is an array of feature flags
        this.#configMap.set(FEATURE_MANAGEMENT_KEY_NAME, { [FEATURE_FLAGS_KEY_NAME]: featureFlags });
    }

    /**
     * Refreshes key-values.
     * @returns true if key-values are refreshed, false otherwise.
     */
    async #refreshKeyValues(): Promise<boolean> {
        // if still within refresh interval/backoff, return
        if (!this.#kvRefreshTimer.canRefresh()) {
            return Promise.resolve(false);
        }

        // try refresh if any of watched settings is changed.
        let needRefresh = false;
        if (this.#watchAll) {
            needRefresh = await this.#checkConfigurationSettingsChange(this.#kvSelectors);
        }
        for (const sentinel of this.#sentinels.values()) {
            const response = await this.#getConfigurationSetting(sentinel, {
                onlyIfChanged: true
            });

            if (response?.statusCode === 200 // created or changed
                || (response === undefined && sentinel.etag !== undefined) // deleted
            ) {
                sentinel.etag = response?.etag;// update etag of the sentinel
                needRefresh = true;
                break;
            }
        }

        if (needRefresh) {
            await this.#loadSelectedAndWatchedKeyValues();
        }

        this.#kvRefreshTimer.reset();
        return Promise.resolve(needRefresh);
    }

    /**
     * Refreshes feature flags.
     * @returns true if feature flags are refreshed, false otherwise.
     */
    async #refreshFeatureFlags(): Promise<boolean> {
        // if still within refresh interval/backoff, return
        if (!this.#ffRefreshTimer.canRefresh()) {
            return Promise.resolve(false);
        }

        const needRefresh = await this.#checkConfigurationSettingsChange(this.#ffSelectors);
        if (needRefresh) {
            await this.#loadFeatureFlags();
        }

        this.#ffRefreshTimer.reset();
        return Promise.resolve(needRefresh);
    }

    /**
     * Checks whether the key-value collection has changed.
     * @param selectors - The @see PagedSettingSelector of the kev-value collection.
     * @returns true if key-value collection has changed, false otherwise.
     */
    async #checkConfigurationSettingsChange(selectors: PagedSettingSelector[]): Promise<boolean> {
        const funcToExecute = async (client) => {
            for (const selector of selectors) {
                if (selector.snapshotName) { // skip snapshot selector
                    continue;
                }
                const listOptions: ListConfigurationSettingsOptions = {
                    keyFilter: selector.keyFilter,
                    labelFilter: selector.labelFilter,
                    tagsFilter: selector.tagFilters,
                    pageEtags: selector.pageEtags
                };

                const pageIterator = listConfigurationSettingsWithTrace(
                    this.#requestTraceOptions,
                    client,
                    listOptions
                ).byPage();

                for await (const page of pageIterator) {
                    if (page._response.status === 200) { // created or changed
                        return true;
                    }
                }
            }
            return false;
        };

        const isChanged = await this.#executeWithFailoverPolicy(funcToExecute);
        return isChanged;
    }

    /**
     * Gets a configuration setting by key and label.If the setting is not found, return undefine instead of throwing an error.
     */
    async #getConfigurationSetting(configurationSettingId: ConfigurationSettingId, customOptions?: GetConfigurationSettingOptions): Promise<GetConfigurationSettingResponse | undefined> {
        const funcToExecute = async (client) => {
            return getConfigurationSettingWithTrace(
                this.#requestTraceOptions,
                client,
                configurationSettingId,
                customOptions
            );
        };

        let response: GetConfigurationSettingResponse | undefined;
        try {
            response = await this.#executeWithFailoverPolicy(funcToExecute);
        } catch (error) {
            if (isRestError(error) && error.statusCode === 404) {
                response = undefined;
            } else {
                throw error;
            }
        }
        return response;
    }

    async #getSnapshot(snapshotName: string, customOptions?: GetSnapshotOptions): Promise<GetSnapshotResponse | undefined> {
        const funcToExecute = async (client) => {
            return getSnapshotWithTrace(
                this.#requestTraceOptions,
                client,
                snapshotName,
                customOptions
            );
        };

        let response: GetSnapshotResponse | undefined;
        try {
            response = await this.#executeWithFailoverPolicy(funcToExecute);
        } catch (error) {
            if (isRestError(error) && error.statusCode === 404) {
                response = undefined;
            } else {
                throw error;
            }
        }
        return response;
    }

    // Only operations related to Azure App Configuration should be executed with failover policy.
    async #executeWithFailoverPolicy(funcToExecute: (client: AppConfigurationClient) => Promise<any>): Promise<any> {
        let clientWrappers = await this.#clientManager.getClients();
        if (this.#options?.loadBalancingEnabled && this.#lastSuccessfulEndpoint !== "" && clientWrappers.length > 1) {
            let nextClientIndex = 0;
            // Iterate through clients to find the index of the client with the last successful endpoint
            for (const clientWrapper of clientWrappers) {
                nextClientIndex++;
                if (clientWrapper.endpoint === this.#lastSuccessfulEndpoint) {
                    break;
                }
            }
            // If we found the last successful client, rotate the list so that the next client is at the beginning
            if (nextClientIndex < clientWrappers.length) {
                clientWrappers = [...clientWrappers.slice(nextClientIndex), ...clientWrappers.slice(0, nextClientIndex)];
            }
        }

        let successful: boolean;
        for (const clientWrapper of clientWrappers) {
            successful = false;
            try {
                const result = await funcToExecute(clientWrapper.client);
                this.#isFailoverRequest = false;
                this.#lastSuccessfulEndpoint = clientWrapper.endpoint;
                successful = true;
                clientWrapper.updateBackoffStatus(successful);
                return result;
            } catch (error) {
                if (isFailoverableError(error)) {
                    clientWrapper.updateBackoffStatus(successful);
                    this.#isFailoverRequest = true;
                    continue;
                }

                throw error;
            }
        }

        this.#clientManager.refreshClients();
        throw new Error("All fallback clients failed to get configuration settings.");
    }

    async #processKeyValue(setting: ConfigurationSetting<string>): Promise<[string, unknown]> {
        this.#setAIConfigurationTracing(setting);

        const [key, value] = await this.#processAdapters(setting);
        const trimmedKey = this.#keyWithPrefixesTrimmed(key);
        return [trimmedKey, value];
    }

    #setAIConfigurationTracing(setting: ConfigurationSetting<string>): void {
        if (this.#requestTracingEnabled && this.#aiConfigurationTracing !== undefined) {
            const contentType = parseContentType(setting.contentType);
            // content type: "application/json; profile=\"https://azconfig.io/mime-profiles/ai\"""
            if (isJsonContentType(contentType) &&
                !isFeatureFlagContentType(contentType) &&
                !isSecretReferenceContentType(contentType)) {
                const profile = contentType?.parameters["profile"];
                if (profile === undefined) {
                    return;
                }
                if (profile.includes(AI_MIME_PROFILE)) {
                    this.#aiConfigurationTracing.usesAIConfiguration = true;
                }
                if (profile.includes(AI_CHAT_COMPLETION_MIME_PROFILE)) {
                    this.#aiConfigurationTracing.usesAIChatCompletionConfiguration = true;
                }
            }
        }
    }

    async #processAdapters(setting: ConfigurationSetting<string>): Promise<[string, unknown]> {
        for (const adapter of this.#adapters) {
            if (adapter.canProcess(setting)) {
                return adapter.processKeyValue(setting);
            }
        }
        return [setting.key, setting.value];
    }

    #keyWithPrefixesTrimmed(key: string): string {
        if (this.#sortedTrimKeyPrefixes) {
            for (const prefix of this.#sortedTrimKeyPrefixes) {
                if (key.startsWith(prefix)) {
                    return key.slice(prefix.length);
                }
            }
        }
        return key;
    }

    async #parseFeatureFlag(setting: ConfigurationSetting<string>): Promise<any> {
        const rawFlag = setting.value;
        if (rawFlag === undefined) {
            throw new ArgumentError("The value of configuration setting cannot be undefined.");
        }
        const featureFlag = JSON.parse(rawFlag);

        if (featureFlag[TELEMETRY_KEY_NAME] && featureFlag[TELEMETRY_KEY_NAME][ENABLED_KEY_NAME] === true) {
            const metadata = featureFlag[TELEMETRY_KEY_NAME][METADATA_KEY_NAME];
            featureFlag[TELEMETRY_KEY_NAME][METADATA_KEY_NAME] = {
                [ETAG_KEY_NAME]: setting.etag,
                [FEATURE_FLAG_REFERENCE_KEY_NAME]: this.#createFeatureFlagReference(setting),
                ...(metadata || {})
            };
        }

        this.#setFeatureFlagTracing(featureFlag);

        return featureFlag;
    }

    #createFeatureFlagReference(setting: ConfigurationSetting<string>): string {
        let featureFlagReference = `${this.#clientManager.endpoint.origin}/kv/${setting.key}`;
        if (setting.label && setting.label.trim().length !== 0) {
            featureFlagReference += `?label=${setting.label}`;
        }
        return featureFlagReference;
    }

    #setFeatureFlagTracing(featureFlag: any): void {
        if (this.#requestTracingEnabled && this.#featureFlagTracing !== undefined) {
            if (featureFlag[CONDITIONS_KEY_NAME] &&
                featureFlag[CONDITIONS_KEY_NAME][CLIENT_FILTERS_KEY_NAME] &&
                Array.isArray(featureFlag[CONDITIONS_KEY_NAME][CLIENT_FILTERS_KEY_NAME])) {
                for (const filter of featureFlag[CONDITIONS_KEY_NAME][CLIENT_FILTERS_KEY_NAME]) {
                    this.#featureFlagTracing.updateFeatureFilterTracing(filter[NAME_KEY_NAME]);
                }
            }
            if (featureFlag[VARIANTS_KEY_NAME] && Array.isArray(featureFlag[VARIANTS_KEY_NAME])) {
                this.#featureFlagTracing.notifyMaxVariants(featureFlag[VARIANTS_KEY_NAME].length);
            }
            if (featureFlag[TELEMETRY_KEY_NAME] && featureFlag[TELEMETRY_KEY_NAME][ENABLED_KEY_NAME]) {
                this.#featureFlagTracing.usesTelemetry = true;
            }
            if (featureFlag[ALLOCATION_KEY_NAME] && featureFlag[ALLOCATION_KEY_NAME][SEED_KEY_NAME]) {
                this.#featureFlagTracing.usesSeed = true;
            }
        }
    }
}

function getValidSettingSelectors(selectors: SettingSelector[]): SettingSelector[] {
    // below code deduplicates selectors, the latter selector wins
    const uniqueSelectors: SettingSelector[] = [];
    for (const selector of selectors) {
<<<<<<< HEAD
        const existingSelectorIndex = uniqueSelectors.findIndex(
            s => s.keyFilter === selector.keyFilter &&
                s.labelFilter === selector.labelFilter &&
                s.snapshotName === selector.snapshotName &&
                areTagFiltersEqual(s.tagFilters, selector.tagFilters));
=======
        const existingSelectorIndex = uniqueSelectors.findIndex(s => s.keyFilter === selector.keyFilter && s.labelFilter === selector.labelFilter && s.snapshotName === selector.snapshotName);
>>>>>>> ddd19e0a
        if (existingSelectorIndex >= 0) {
            uniqueSelectors.splice(existingSelectorIndex, 1);
        }
        uniqueSelectors.push(selector);
    }

    return uniqueSelectors.map(selectorCandidate => {
        const selector = { ...selectorCandidate };
        if (selector.snapshotName) {
<<<<<<< HEAD
            if (selector.keyFilter || selector.labelFilter || selector.tagFilters) {
                throw new ArgumentError("Key, label or tag filter should not be used for a snapshot.");
            }
        } else {
            if (!selector.keyFilter && (!selector.tagFilters || selector.tagFilters.length === 0)) {
                throw new ArgumentError("Key filter and tag filter cannot both be null or empty.");
=======
            if (selector.keyFilter || selector.labelFilter) {
                throw new ArgumentError("Key or label filter should not be used for a snapshot.");
            }
        } else {
            if (!selector.keyFilter) {
                throw new ArgumentError("Key filter cannot be null or empty.");
>>>>>>> ddd19e0a
            }
            if (!selector.labelFilter) {
                selector.labelFilter = LabelFilter.Null;
            }
            if (selector.labelFilter.includes("*") || selector.labelFilter.includes(",")) {
                throw new ArgumentError("The characters '*' and ',' are not supported in label filters.");
            }
<<<<<<< HEAD
            if (selector.tagFilters) {
                validateTagFilters(selector.tagFilters);
            }
=======
>>>>>>> ddd19e0a
        }
        return selector;
    });
}

function areTagFiltersEqual(tagsA?: string[], tagsB?: string[]): boolean {
    if (!tagsA && !tagsB) {
        return true;
    }
    if (!tagsA || !tagsB) {
        return false;
    }
    if (tagsA.length !== tagsB.length) {
        return false;
    }

    const sortedStringA = [...tagsA].sort().join("\n");
    const sortedStringB = [...tagsB].sort().join("\n");

    return sortedStringA === sortedStringB;
}

function getValidKeyValueSelectors(selectors?: SettingSelector[]): SettingSelector[] {
    if (selectors === undefined || selectors.length === 0) {
        // Default selector: key: *, label: \0
        return [{ keyFilter: KeyFilter.Any, labelFilter: LabelFilter.Null }];
    }
    return getValidSettingSelectors(selectors);
}

function getValidFeatureFlagSelectors(selectors?: SettingSelector[]): SettingSelector[] {
    if (selectors === undefined || selectors.length === 0) {
        // Default selector: key: *, label: \0
        return [{ keyFilter: `${featureFlagPrefix}${KeyFilter.Any}`, labelFilter: LabelFilter.Null }];
    }
    selectors.forEach(selector => {
        if (selector.keyFilter) {
            selector.keyFilter = `${featureFlagPrefix}${selector.keyFilter}`;
        }
    });
    return getValidSettingSelectors(selectors);
<<<<<<< HEAD
}

function validateTagFilters(tagFilters: string[]): void {
    if (tagFilters.length > MAX_TAG_FILTER_COUNT) {
        throw new Error(`The number of tag filters cannot exceed ${MAX_TAG_FILTER_COUNT}.`);
    }
    for (const tagFilter of tagFilters) {
        const res = tagFilter.split("=");
        if (res[0] === "" || res.length !== 2) {
            throw new Error(`Invalid tag filter: ${tagFilter}. Tag filter must follow the format "tagName=tagValue".`);
        }
    }
=======
>>>>>>> ddd19e0a
}<|MERGE_RESOLUTION|>--- conflicted
+++ resolved
@@ -478,12 +478,8 @@
                 if (selector.snapshotName === undefined) {
                     const listOptions: ListConfigurationSettingsOptions = {
                         keyFilter: selector.keyFilter,
-<<<<<<< HEAD
                         labelFilter: selector.labelFilter,
                         tagsFilter: selector.tagFilters
-=======
-                        labelFilter: selector.labelFilter
->>>>>>> ddd19e0a
                     };
                     const pageEtags: string[] = [];
                     const pageIterator = listConfigurationSettingsWithTrace(
@@ -504,17 +500,10 @@
                 } else { // snapshot selector
                     const snapshot = await this.#getSnapshot(selector.snapshotName);
                     if (snapshot === undefined) {
-<<<<<<< HEAD
-                        throw new Error(`Could not find snapshot with name ${selector.snapshotName}.`);
-                    }
-                    if (snapshot.compositionType != KnownSnapshotComposition.Key) {
-                        throw new Error(`Composition type for the selected snapshot with name ${selector.snapshotName} must be 'key'.`);
-=======
                         throw new InvalidOperationError(`Could not find snapshot with name ${selector.snapshotName}.`);
                     }
                     if (snapshot.compositionType != KnownSnapshotComposition.Key) {
                         throw new InvalidOperationError(`Composition type for the selected snapshot with name ${selector.snapshotName} must be 'key'.`);
->>>>>>> ddd19e0a
                     }
                     const pageIterator = listConfigurationSettingsForSnapshotWithTrace(
                         this.#requestTraceOptions,
@@ -926,15 +915,11 @@
     // below code deduplicates selectors, the latter selector wins
     const uniqueSelectors: SettingSelector[] = [];
     for (const selector of selectors) {
-<<<<<<< HEAD
         const existingSelectorIndex = uniqueSelectors.findIndex(
             s => s.keyFilter === selector.keyFilter &&
                 s.labelFilter === selector.labelFilter &&
                 s.snapshotName === selector.snapshotName &&
                 areTagFiltersEqual(s.tagFilters, selector.tagFilters));
-=======
-        const existingSelectorIndex = uniqueSelectors.findIndex(s => s.keyFilter === selector.keyFilter && s.labelFilter === selector.labelFilter && s.snapshotName === selector.snapshotName);
->>>>>>> ddd19e0a
         if (existingSelectorIndex >= 0) {
             uniqueSelectors.splice(existingSelectorIndex, 1);
         }
@@ -944,21 +929,12 @@
     return uniqueSelectors.map(selectorCandidate => {
         const selector = { ...selectorCandidate };
         if (selector.snapshotName) {
-<<<<<<< HEAD
             if (selector.keyFilter || selector.labelFilter || selector.tagFilters) {
                 throw new ArgumentError("Key, label or tag filter should not be used for a snapshot.");
             }
         } else {
             if (!selector.keyFilter && (!selector.tagFilters || selector.tagFilters.length === 0)) {
                 throw new ArgumentError("Key filter and tag filter cannot both be null or empty.");
-=======
-            if (selector.keyFilter || selector.labelFilter) {
-                throw new ArgumentError("Key or label filter should not be used for a snapshot.");
-            }
-        } else {
-            if (!selector.keyFilter) {
-                throw new ArgumentError("Key filter cannot be null or empty.");
->>>>>>> ddd19e0a
             }
             if (!selector.labelFilter) {
                 selector.labelFilter = LabelFilter.Null;
@@ -966,12 +942,9 @@
             if (selector.labelFilter.includes("*") || selector.labelFilter.includes(",")) {
                 throw new ArgumentError("The characters '*' and ',' are not supported in label filters.");
             }
-<<<<<<< HEAD
             if (selector.tagFilters) {
                 validateTagFilters(selector.tagFilters);
             }
-=======
->>>>>>> ddd19e0a
         }
         return selector;
     });
@@ -1013,7 +986,6 @@
         }
     });
     return getValidSettingSelectors(selectors);
-<<<<<<< HEAD
 }
 
 function validateTagFilters(tagFilters: string[]): void {
@@ -1026,6 +998,4 @@
             throw new Error(`Invalid tag filter: ${tagFilter}. Tag filter must follow the format "tagName=tagValue".`);
         }
     }
-=======
->>>>>>> ddd19e0a
 }