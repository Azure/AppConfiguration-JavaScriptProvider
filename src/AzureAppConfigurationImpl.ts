// Copyright (c) Microsoft Corporation.
// Licensed under the MIT license.

import { AppConfigurationClient, ConfigurationSetting, ConfigurationSettingId, ListConfigurationSettingsOptions } from "@azure/app-configuration";
import { AzureAppConfiguration } from "./AzureAppConfiguration";
import { AzureAppConfigurationOptions } from "./AzureAppConfigurationOptions";
import { IKeyValueAdapter } from "./IKeyValueAdapter";
import { JsonKeyValueAdapter } from "./JsonKeyValueAdapter";
import { KeyFilter, LabelFilter } from "./types";
import { AzureKeyVaultKeyValueAdapter } from "./keyvault/AzureKeyVaultKeyValueAdapter";
import { CorrelationContextHeaderName, RequestType } from "./requestTracing/constants";
import { createCorrelationContextHeader, requestTracingEnabled } from "./requestTracing/utils";
<<<<<<< HEAD
import { DefaultRefreshIntervalInMs, MinimumRefreshIntervalInMs } from "./RefreshOptions";
import { LinkedList } from "./common/linkedList";
import { Disposable } from "./common/disposable";
=======
import { SettingSelector } from "./types";
>>>>>>> e8292076

export class AzureAppConfigurationImpl extends Map<string, any> implements AzureAppConfiguration {
    private adapters: IKeyValueAdapter[] = [];
    /**
     * Trim key prefixes sorted in descending order.
     * Since multiple prefixes could start with the same characters, we need to trim the longest prefix first.
     */
    private sortedTrimKeyPrefixes: string[] | undefined;
    private readonly requestTracingEnabled: boolean;
    // Refresh
    private refreshInterval: number = DefaultRefreshIntervalInMs;
    private onRefreshListeners: LinkedList<() => any> = new LinkedList();
    private lastUpdateTimestamp: number;
    private sentinels: ConfigurationSettingId[];

    constructor(
        private client: AppConfigurationClient,
        private options: AzureAppConfigurationOptions | undefined
    ) {
        super();
        // Enable request tracing if not opt-out
        this.requestTracingEnabled = requestTracingEnabled();

        if (options?.trimKeyPrefixes) {
            this.sortedTrimKeyPrefixes = [...options.trimKeyPrefixes].sort((a, b) => b.localeCompare(a));
        }

        if (options?.refreshOptions?.enabled) {
            const { watchedSettings, refreshIntervalInMs } = options.refreshOptions;
            // validate watched settings
            if (watchedSettings === undefined || watchedSettings.length === 0) {
                throw new Error("Refresh is enabled but no watched settings are specified.");
            }

            // custom refresh interval
            if (refreshIntervalInMs !== undefined) {
                if (refreshIntervalInMs < MinimumRefreshIntervalInMs) {
                    throw new Error(`The refresh interval time cannot be less than ${MinimumRefreshIntervalInMs} milliseconds.`);
                } else {
                    this.refreshInterval = refreshIntervalInMs;
                }
            }

            this.sentinels = watchedSettings.map(setting => {
                if (setting.key.includes("*") || setting.label?.includes("*")) {
                    throw new Error("The character '*' is not supported in key or label.");
                }
                return { ...setting };
            });
        }

        // TODO: should add more adapters to process different type of values
        // feature flag, others
        this.adapters.push(new AzureKeyVaultKeyValueAdapter(options?.keyVaultOptions));
        this.adapters.push(new JsonKeyValueAdapter());
    }


    private get refreshEnabled(): boolean {
        return !!this.options?.refreshOptions?.enabled;
    }

    public async load(requestType: RequestType = RequestType.Startup) {
        const keyValues: [key: string, value: unknown][] = [];

        // validate selectors
        const selectors = getValidSelectors(this.options?.selectors);

        for (const selector of selectors) {
            const listOptions: ListConfigurationSettingsOptions = {
                keyFilter: selector.keyFilter,
                labelFilter: selector.labelFilter
            };
            if (this.requestTracingEnabled) {
                listOptions.requestOptions = {
                    customHeaders: this.customHeaders(requestType)
                }
            }

            const settings = this.client.listConfigurationSettings(listOptions);

            for await (const setting of settings) {
                if (setting.key) {
                    const keyValuePair = await this.processKeyValues(setting);
                    keyValues.push(keyValuePair);
                }
                // update etag of sentinels if refresh is enabled
                if (this.refreshEnabled) {
                    const matchedSentinel = this.sentinels.find(s => s.key === setting.key && s.label === setting.label);
                    if (matchedSentinel) {
                        matchedSentinel.etag = setting.etag;
                    }
                }
            }
        }
        for (const [k, v] of keyValues) {
            this.set(k, v);
        }
        this.lastUpdateTimestamp = Date.now();
    }

    public async refresh(): Promise<void> {
        if (!this.refreshEnabled) {
            return Promise.resolve();
        }
        // if still within refresh interval, return
        const now = Date.now();
        if (now < this.lastUpdateTimestamp + this.refreshInterval) {
            return Promise.resolve();
        }

        // try refresh if any of watched settings is changed.
        let needRefresh = false;
        for (const sentinel of this.sentinels) {
            const response = await this.client.getConfigurationSetting(sentinel, {
                onlyIfChanged: true,
                requestOptions: {
                    customHeaders: this.customHeaders(RequestType.Watch)
                }
            });
            if (response.statusCode === 200) {
                // sentinel changed.
                sentinel.etag = response.etag;// update etag of the sentinel
                needRefresh = true;
                break;
            }
        }
        if (needRefresh) {
            await this.load(RequestType.Watch);
            // run callbacks in async
            for (const listener of this.onRefreshListeners) {
                listener();
            }
        }
    }

    public onRefresh(listener: () => any, thisArg?: any): Disposable {
        if (!this.refreshEnabled) {
            throw new Error("Refresh is not enabled.");
        }

        const boundedListener = listener.bind(thisArg);
        const remove = this.onRefreshListeners.push(boundedListener);
        return new Disposable(remove);
    }

    private async processKeyValues(setting: ConfigurationSetting<string>): Promise<[string, unknown]> {
        const [key, value] = await this.processAdapters(setting);
        const trimmedKey = this.keyWithPrefixesTrimmed(key);
        return [trimmedKey, value];
    }

    private async processAdapters(setting: ConfigurationSetting<string>): Promise<[string, unknown]> {
        for (const adapter of this.adapters) {
            if (adapter.canProcess(setting)) {
                return adapter.processKeyValue(setting);
            }
        }
        return [setting.key, setting.value];
    }

    private keyWithPrefixesTrimmed(key: string): string {
        if (this.sortedTrimKeyPrefixes) {
            for (const prefix of this.sortedTrimKeyPrefixes) {
                if (key.startsWith(prefix)) {
                    return key.slice(prefix.length);
                }
            }
        }
        return key;
    }

    private customHeaders(requestType: RequestType) {
        if (!this.requestTracingEnabled) {
            return undefined;
        }

        const headers = {};
        headers[CorrelationContextHeaderName] = createCorrelationContextHeader(this.options, requestType);
        return headers;
    }
}

function getValidSelectors(selectors?: SettingSelector[]) {
    if (!selectors || selectors.length === 0) {
        // Default selector: key: *, label: \0
        return [{ keyFilter: KeyFilter.Any, labelFilter: LabelFilter.Null }];
    }

    // below code dedupes selectors by keyFilter and labelFilter, the latter selector wins
    const dedupedSelectors: SettingSelector[] = [];
    for (const selector of selectors) {
        const existingSelectorIndex = dedupedSelectors.findIndex(s => s.keyFilter === selector.keyFilter && s.labelFilter === selector.labelFilter);
        if (existingSelectorIndex >= 0) {
            dedupedSelectors.splice(existingSelectorIndex, 1);
        }
        dedupedSelectors.push(selector);
    }

    return dedupedSelectors.map(selectorCandidate => {
        const selector = { ...selectorCandidate };
        if (!selector.keyFilter) {
            throw new Error("Key filter cannot be null or empty.");
        }
        if (!selector.labelFilter) {
            selector.labelFilter = LabelFilter.Null;
        }
        if (selector.labelFilter.includes("*") || selector.labelFilter.includes(",")) {
            throw new Error("The characters '*' and ',' are not supported in label filters.");
        }
        return selector;
    });
}<|MERGE_RESOLUTION|>--- conflicted
+++ resolved
@@ -1,232 +1,229 @@
-// Copyright (c) Microsoft Corporation.
-// Licensed under the MIT license.
-
-import { AppConfigurationClient, ConfigurationSetting, ConfigurationSettingId, ListConfigurationSettingsOptions } from "@azure/app-configuration";
-import { AzureAppConfiguration } from "./AzureAppConfiguration";
-import { AzureAppConfigurationOptions } from "./AzureAppConfigurationOptions";
-import { IKeyValueAdapter } from "./IKeyValueAdapter";
-import { JsonKeyValueAdapter } from "./JsonKeyValueAdapter";
-import { KeyFilter, LabelFilter } from "./types";
-import { AzureKeyVaultKeyValueAdapter } from "./keyvault/AzureKeyVaultKeyValueAdapter";
-import { CorrelationContextHeaderName, RequestType } from "./requestTracing/constants";
-import { createCorrelationContextHeader, requestTracingEnabled } from "./requestTracing/utils";
-<<<<<<< HEAD
-import { DefaultRefreshIntervalInMs, MinimumRefreshIntervalInMs } from "./RefreshOptions";
-import { LinkedList } from "./common/linkedList";
-import { Disposable } from "./common/disposable";
-=======
-import { SettingSelector } from "./types";
->>>>>>> e8292076
-
-export class AzureAppConfigurationImpl extends Map<string, any> implements AzureAppConfiguration {
-    private adapters: IKeyValueAdapter[] = [];
-    /**
-     * Trim key prefixes sorted in descending order.
-     * Since multiple prefixes could start with the same characters, we need to trim the longest prefix first.
-     */
-    private sortedTrimKeyPrefixes: string[] | undefined;
-    private readonly requestTracingEnabled: boolean;
-    // Refresh
-    private refreshInterval: number = DefaultRefreshIntervalInMs;
-    private onRefreshListeners: LinkedList<() => any> = new LinkedList();
-    private lastUpdateTimestamp: number;
-    private sentinels: ConfigurationSettingId[];
-
-    constructor(
-        private client: AppConfigurationClient,
-        private options: AzureAppConfigurationOptions | undefined
-    ) {
-        super();
-        // Enable request tracing if not opt-out
-        this.requestTracingEnabled = requestTracingEnabled();
-
-        if (options?.trimKeyPrefixes) {
-            this.sortedTrimKeyPrefixes = [...options.trimKeyPrefixes].sort((a, b) => b.localeCompare(a));
-        }
-
-        if (options?.refreshOptions?.enabled) {
-            const { watchedSettings, refreshIntervalInMs } = options.refreshOptions;
-            // validate watched settings
-            if (watchedSettings === undefined || watchedSettings.length === 0) {
-                throw new Error("Refresh is enabled but no watched settings are specified.");
-            }
-
-            // custom refresh interval
-            if (refreshIntervalInMs !== undefined) {
-                if (refreshIntervalInMs < MinimumRefreshIntervalInMs) {
-                    throw new Error(`The refresh interval time cannot be less than ${MinimumRefreshIntervalInMs} milliseconds.`);
-                } else {
-                    this.refreshInterval = refreshIntervalInMs;
-                }
-            }
-
-            this.sentinels = watchedSettings.map(setting => {
-                if (setting.key.includes("*") || setting.label?.includes("*")) {
-                    throw new Error("The character '*' is not supported in key or label.");
-                }
-                return { ...setting };
-            });
-        }
-
-        // TODO: should add more adapters to process different type of values
-        // feature flag, others
-        this.adapters.push(new AzureKeyVaultKeyValueAdapter(options?.keyVaultOptions));
-        this.adapters.push(new JsonKeyValueAdapter());
-    }
-
-
-    private get refreshEnabled(): boolean {
-        return !!this.options?.refreshOptions?.enabled;
-    }
-
-    public async load(requestType: RequestType = RequestType.Startup) {
-        const keyValues: [key: string, value: unknown][] = [];
-
-        // validate selectors
-        const selectors = getValidSelectors(this.options?.selectors);
-
-        for (const selector of selectors) {
-            const listOptions: ListConfigurationSettingsOptions = {
-                keyFilter: selector.keyFilter,
-                labelFilter: selector.labelFilter
-            };
-            if (this.requestTracingEnabled) {
-                listOptions.requestOptions = {
-                    customHeaders: this.customHeaders(requestType)
-                }
-            }
-
-            const settings = this.client.listConfigurationSettings(listOptions);
-
-            for await (const setting of settings) {
-                if (setting.key) {
-                    const keyValuePair = await this.processKeyValues(setting);
-                    keyValues.push(keyValuePair);
-                }
-                // update etag of sentinels if refresh is enabled
-                if (this.refreshEnabled) {
-                    const matchedSentinel = this.sentinels.find(s => s.key === setting.key && s.label === setting.label);
-                    if (matchedSentinel) {
-                        matchedSentinel.etag = setting.etag;
-                    }
-                }
-            }
-        }
-        for (const [k, v] of keyValues) {
-            this.set(k, v);
-        }
-        this.lastUpdateTimestamp = Date.now();
-    }
-
-    public async refresh(): Promise<void> {
-        if (!this.refreshEnabled) {
-            return Promise.resolve();
-        }
-        // if still within refresh interval, return
-        const now = Date.now();
-        if (now < this.lastUpdateTimestamp + this.refreshInterval) {
-            return Promise.resolve();
-        }
-
-        // try refresh if any of watched settings is changed.
-        let needRefresh = false;
-        for (const sentinel of this.sentinels) {
-            const response = await this.client.getConfigurationSetting(sentinel, {
-                onlyIfChanged: true,
-                requestOptions: {
-                    customHeaders: this.customHeaders(RequestType.Watch)
-                }
-            });
-            if (response.statusCode === 200) {
-                // sentinel changed.
-                sentinel.etag = response.etag;// update etag of the sentinel
-                needRefresh = true;
-                break;
-            }
-        }
-        if (needRefresh) {
-            await this.load(RequestType.Watch);
-            // run callbacks in async
-            for (const listener of this.onRefreshListeners) {
-                listener();
-            }
-        }
-    }
-
-    public onRefresh(listener: () => any, thisArg?: any): Disposable {
-        if (!this.refreshEnabled) {
-            throw new Error("Refresh is not enabled.");
-        }
-
-        const boundedListener = listener.bind(thisArg);
-        const remove = this.onRefreshListeners.push(boundedListener);
-        return new Disposable(remove);
-    }
-
-    private async processKeyValues(setting: ConfigurationSetting<string>): Promise<[string, unknown]> {
-        const [key, value] = await this.processAdapters(setting);
-        const trimmedKey = this.keyWithPrefixesTrimmed(key);
-        return [trimmedKey, value];
-    }
-
-    private async processAdapters(setting: ConfigurationSetting<string>): Promise<[string, unknown]> {
-        for (const adapter of this.adapters) {
-            if (adapter.canProcess(setting)) {
-                return adapter.processKeyValue(setting);
-            }
-        }
-        return [setting.key, setting.value];
-    }
-
-    private keyWithPrefixesTrimmed(key: string): string {
-        if (this.sortedTrimKeyPrefixes) {
-            for (const prefix of this.sortedTrimKeyPrefixes) {
-                if (key.startsWith(prefix)) {
-                    return key.slice(prefix.length);
-                }
-            }
-        }
-        return key;
-    }
-
-    private customHeaders(requestType: RequestType) {
-        if (!this.requestTracingEnabled) {
-            return undefined;
-        }
-
-        const headers = {};
-        headers[CorrelationContextHeaderName] = createCorrelationContextHeader(this.options, requestType);
-        return headers;
-    }
-}
-
-function getValidSelectors(selectors?: SettingSelector[]) {
-    if (!selectors || selectors.length === 0) {
-        // Default selector: key: *, label: \0
-        return [{ keyFilter: KeyFilter.Any, labelFilter: LabelFilter.Null }];
-    }
-
-    // below code dedupes selectors by keyFilter and labelFilter, the latter selector wins
-    const dedupedSelectors: SettingSelector[] = [];
-    for (const selector of selectors) {
-        const existingSelectorIndex = dedupedSelectors.findIndex(s => s.keyFilter === selector.keyFilter && s.labelFilter === selector.labelFilter);
-        if (existingSelectorIndex >= 0) {
-            dedupedSelectors.splice(existingSelectorIndex, 1);
-        }
-        dedupedSelectors.push(selector);
-    }
-
-    return dedupedSelectors.map(selectorCandidate => {
-        const selector = { ...selectorCandidate };
-        if (!selector.keyFilter) {
-            throw new Error("Key filter cannot be null or empty.");
-        }
-        if (!selector.labelFilter) {
-            selector.labelFilter = LabelFilter.Null;
-        }
-        if (selector.labelFilter.includes("*") || selector.labelFilter.includes(",")) {
-            throw new Error("The characters '*' and ',' are not supported in label filters.");
-        }
-        return selector;
-    });
+// Copyright (c) Microsoft Corporation.
+// Licensed under the MIT license.
+
+import { AppConfigurationClient, ConfigurationSetting, ConfigurationSettingId, ListConfigurationSettingsOptions } from "@azure/app-configuration";
+import { AzureAppConfiguration } from "./AzureAppConfiguration";
+import { AzureAppConfigurationOptions } from "./AzureAppConfigurationOptions";
+import { IKeyValueAdapter } from "./IKeyValueAdapter";
+import { JsonKeyValueAdapter } from "./JsonKeyValueAdapter";
+import { KeyFilter, LabelFilter } from "./types";
+import { AzureKeyVaultKeyValueAdapter } from "./keyvault/AzureKeyVaultKeyValueAdapter";
+import { CorrelationContextHeaderName, RequestType } from "./requestTracing/constants";
+import { createCorrelationContextHeader, requestTracingEnabled } from "./requestTracing/utils";
+import { DefaultRefreshIntervalInMs, MinimumRefreshIntervalInMs } from "./RefreshOptions";
+import { LinkedList } from "./common/linkedList";
+import { Disposable } from "./common/disposable";
+import { SettingSelector } from "./types";
+
+export class AzureAppConfigurationImpl extends Map<string, any> implements AzureAppConfiguration {
+    private adapters: IKeyValueAdapter[] = [];
+    /**
+     * Trim key prefixes sorted in descending order.
+     * Since multiple prefixes could start with the same characters, we need to trim the longest prefix first.
+     */
+    private sortedTrimKeyPrefixes: string[] | undefined;
+    private readonly requestTracingEnabled: boolean;
+    // Refresh
+    private refreshInterval: number = DefaultRefreshIntervalInMs;
+    private onRefreshListeners: LinkedList<() => any> = new LinkedList();
+    private lastUpdateTimestamp: number;
+    private sentinels: ConfigurationSettingId[];
+
+    constructor(
+        private client: AppConfigurationClient,
+        private options: AzureAppConfigurationOptions | undefined
+    ) {
+        super();
+        // Enable request tracing if not opt-out
+        this.requestTracingEnabled = requestTracingEnabled();
+
+        if (options?.trimKeyPrefixes) {
+            this.sortedTrimKeyPrefixes = [...options.trimKeyPrefixes].sort((a, b) => b.localeCompare(a));
+        }
+
+        if (options?.refreshOptions?.enabled) {
+            const { watchedSettings, refreshIntervalInMs } = options.refreshOptions;
+            // validate watched settings
+            if (watchedSettings === undefined || watchedSettings.length === 0) {
+                throw new Error("Refresh is enabled but no watched settings are specified.");
+            }
+
+            // custom refresh interval
+            if (refreshIntervalInMs !== undefined) {
+                if (refreshIntervalInMs < MinimumRefreshIntervalInMs) {
+                    throw new Error(`The refresh interval time cannot be less than ${MinimumRefreshIntervalInMs} milliseconds.`);
+                } else {
+                    this.refreshInterval = refreshIntervalInMs;
+                }
+            }
+
+            this.sentinels = watchedSettings.map(setting => {
+                if (setting.key.includes("*") || setting.label?.includes("*")) {
+                    throw new Error("The character '*' is not supported in key or label.");
+                }
+                return { ...setting };
+            });
+        }
+
+        // TODO: should add more adapters to process different type of values
+        // feature flag, others
+        this.adapters.push(new AzureKeyVaultKeyValueAdapter(options?.keyVaultOptions));
+        this.adapters.push(new JsonKeyValueAdapter());
+    }
+
+
+    private get refreshEnabled(): boolean {
+        return !!this.options?.refreshOptions?.enabled;
+    }
+
+    public async load(requestType: RequestType = RequestType.Startup) {
+        const keyValues: [key: string, value: unknown][] = [];
+
+        // validate selectors
+        const selectors = getValidSelectors(this.options?.selectors);
+
+        for (const selector of selectors) {
+            const listOptions: ListConfigurationSettingsOptions = {
+                keyFilter: selector.keyFilter,
+                labelFilter: selector.labelFilter
+            };
+            if (this.requestTracingEnabled) {
+                listOptions.requestOptions = {
+                    customHeaders: this.customHeaders(requestType)
+                }
+            }
+
+            const settings = this.client.listConfigurationSettings(listOptions);
+
+            for await (const setting of settings) {
+                if (setting.key) {
+                    const keyValuePair = await this.processKeyValues(setting);
+                    keyValues.push(keyValuePair);
+                }
+                // update etag of sentinels if refresh is enabled
+                if (this.refreshEnabled) {
+                    const matchedSentinel = this.sentinels.find(s => s.key === setting.key && s.label === setting.label);
+                    if (matchedSentinel) {
+                        matchedSentinel.etag = setting.etag;
+                    }
+                }
+            }
+        }
+        for (const [k, v] of keyValues) {
+            this.set(k, v);
+        }
+        this.lastUpdateTimestamp = Date.now();
+    }
+
+    public async refresh(): Promise<void> {
+        if (!this.refreshEnabled) {
+            return Promise.resolve();
+        }
+        // if still within refresh interval, return
+        const now = Date.now();
+        if (now < this.lastUpdateTimestamp + this.refreshInterval) {
+            return Promise.resolve();
+        }
+
+        // try refresh if any of watched settings is changed.
+        let needRefresh = false;
+        for (const sentinel of this.sentinels) {
+            const response = await this.client.getConfigurationSetting(sentinel, {
+                onlyIfChanged: true,
+                requestOptions: {
+                    customHeaders: this.customHeaders(RequestType.Watch)
+                }
+            });
+            if (response.statusCode === 200) {
+                // sentinel changed.
+                sentinel.etag = response.etag;// update etag of the sentinel
+                needRefresh = true;
+                break;
+            }
+        }
+        if (needRefresh) {
+            await this.load(RequestType.Watch);
+            // run callbacks in async
+            for (const listener of this.onRefreshListeners) {
+                listener();
+            }
+        }
+    }
+
+    public onRefresh(listener: () => any, thisArg?: any): Disposable {
+        if (!this.refreshEnabled) {
+            throw new Error("Refresh is not enabled.");
+        }
+
+        const boundedListener = listener.bind(thisArg);
+        const remove = this.onRefreshListeners.push(boundedListener);
+        return new Disposable(remove);
+    }
+
+    private async processKeyValues(setting: ConfigurationSetting<string>): Promise<[string, unknown]> {
+        const [key, value] = await this.processAdapters(setting);
+        const trimmedKey = this.keyWithPrefixesTrimmed(key);
+        return [trimmedKey, value];
+    }
+
+    private async processAdapters(setting: ConfigurationSetting<string>): Promise<[string, unknown]> {
+        for (const adapter of this.adapters) {
+            if (adapter.canProcess(setting)) {
+                return adapter.processKeyValue(setting);
+            }
+        }
+        return [setting.key, setting.value];
+    }
+
+    private keyWithPrefixesTrimmed(key: string): string {
+        if (this.sortedTrimKeyPrefixes) {
+            for (const prefix of this.sortedTrimKeyPrefixes) {
+                if (key.startsWith(prefix)) {
+                    return key.slice(prefix.length);
+                }
+            }
+        }
+        return key;
+    }
+
+    private customHeaders(requestType: RequestType) {
+        if (!this.requestTracingEnabled) {
+            return undefined;
+        }
+
+        const headers = {};
+        headers[CorrelationContextHeaderName] = createCorrelationContextHeader(this.options, requestType);
+        return headers;
+    }
+}
+
+function getValidSelectors(selectors?: SettingSelector[]) {
+    if (!selectors || selectors.length === 0) {
+        // Default selector: key: *, label: \0
+        return [{ keyFilter: KeyFilter.Any, labelFilter: LabelFilter.Null }];
+    }
+
+    // below code dedupes selectors by keyFilter and labelFilter, the latter selector wins
+    const dedupedSelectors: SettingSelector[] = [];
+    for (const selector of selectors) {
+        const existingSelectorIndex = dedupedSelectors.findIndex(s => s.keyFilter === selector.keyFilter && s.labelFilter === selector.labelFilter);
+        if (existingSelectorIndex >= 0) {
+            dedupedSelectors.splice(existingSelectorIndex, 1);
+        }
+        dedupedSelectors.push(selector);
+    }
+
+    return dedupedSelectors.map(selectorCandidate => {
+        const selector = { ...selectorCandidate };
+        if (!selector.keyFilter) {
+            throw new Error("Key filter cannot be null or empty.");
+        }
+        if (!selector.labelFilter) {
+            selector.labelFilter = LabelFilter.Null;
+        }
+        if (selector.labelFilter.includes("*") || selector.labelFilter.includes(",")) {
+            throw new Error("The characters '*' and ',' are not supported in label filters.");
+        }
+        return selector;
+    });
 }