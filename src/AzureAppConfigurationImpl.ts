// Copyright (c) Microsoft Corporation.
// Licensed under the MIT license.

import { AppConfigurationClient, ConfigurationSetting } from "@azure/app-configuration";
import { AzureAppConfiguration } from "./AzureAppConfiguration";
import { AzureAppConfigurationOptions } from "./AzureAppConfigurationOptions";
import { IKeyValueAdapter } from "./IKeyValueAdapter";
import { KeyFilter } from "./KeyFilter";
import { LabelFilter } from "./LabelFilter";
import { AzureKeyVaultKeyValueAdapter } from "./keyvault/AzureKeyVaultKeyValueAdapter";
<<<<<<< HEAD
import { CorrelationContextHeaderName, RequestTracingDisabledEnvironmentVariable } from "./requestTracing/constants";
import { createCorrelationContextHeader } from "./requestTracing/utils";
=======
import { JsonKeyValueAdapter } from "./JsonKeyValueAdapter";
>>>>>>> 10bfd4e6

export class AzureAppConfigurationImpl extends Map<string, unknown> implements AzureAppConfiguration {
    private adapters: IKeyValueAdapter[] = [];
    /**
     * Trim key prefixes sorted in descending order.
     * Since multiple prefixes could start with the same characters, we need to trim the longest prefix first.
     */
    private sortedTrimKeyPrefixes: string[] | undefined;
    private readonly requestTracingEnabled: boolean;
    private correlationContextHeader: string | undefined;

    constructor(
        private client: AppConfigurationClient,
        private options: AzureAppConfigurationOptions | undefined
    ) {
        super();
        // Enable request tracing if not opt-out
        if (process.env[RequestTracingDisabledEnvironmentVariable] === "True" || process.env[RequestTracingDisabledEnvironmentVariable] === "1") {
            this.requestTracingEnabled = false;
        } else {
            this.requestTracingEnabled = true;
            this.enableRequestTracing();
        }

        if (options?.trimKeyPrefixes) {
            this.sortedTrimKeyPrefixes = [...options.trimKeyPrefixes].sort((a, b) => b.localeCompare(a));
        }
        // TODO: should add more adapters to process different type of values
        // feature flag, others
        this.adapters.push(new AzureKeyVaultKeyValueAdapter(options?.keyVaultOptions));
        this.adapters.push(new JsonKeyValueAdapter());
    }

    public async load() {
        const keyValues: [key: string, value: unknown][] = [];
        const selectors = this.options?.selectors ?? [{ keyFilter: KeyFilter.Any, labelFilter: LabelFilter.Null }];
        for (const selector of selectors) {
            const settings = this.client.listConfigurationSettings({
                keyFilter: selector.keyFilter,
                labelFilter: selector.labelFilter,
                requestOptions: {
                    customHeaders: this.customHeaders()
                }
            });

            for await (const setting of settings) {
                if (setting.key) {
                    const [key, value] = await this.processAdapters(setting);
                    const trimmedKey = this.keyWithPrefixesTrimmed(key);
                    keyValues.push([trimmedKey, value]);
                }
            }
        }
        for (const [k, v] of keyValues) {
            this.set(k, v);
        }
    }

    private async processAdapters(setting: ConfigurationSetting<string>): Promise<[string, unknown]> {
        for (const adapter of this.adapters) {
            if (adapter.canProcess(setting)) {
                return adapter.processKeyValue(setting);
            }
        }
        return [setting.key, setting.value];
    }

    private keyWithPrefixesTrimmed(key: string): string {
        if (this.sortedTrimKeyPrefixes) {
            for (const prefix of this.sortedTrimKeyPrefixes) {
                if (key.startsWith(prefix)) {
                    return key.slice(prefix.length);
                }
            }
        }
        return key;
    }

    private enableRequestTracing() {
        this.correlationContextHeader = createCorrelationContextHeader(this.options);
    }

    private customHeaders() {
        if (!this.requestTracingEnabled) {
            return undefined;
        }

        const headers = {};
        headers[CorrelationContextHeaderName] = this.correlationContextHeader;
        return headers;
    }
}
<|MERGE_RESOLUTION|>--- conflicted
+++ resolved
@@ -1,108 +1,105 @@
-// Copyright (c) Microsoft Corporation.
-// Licensed under the MIT license.
-
-import { AppConfigurationClient, ConfigurationSetting } from "@azure/app-configuration";
-import { AzureAppConfiguration } from "./AzureAppConfiguration";
-import { AzureAppConfigurationOptions } from "./AzureAppConfigurationOptions";
-import { IKeyValueAdapter } from "./IKeyValueAdapter";
-import { KeyFilter } from "./KeyFilter";
-import { LabelFilter } from "./LabelFilter";
-import { AzureKeyVaultKeyValueAdapter } from "./keyvault/AzureKeyVaultKeyValueAdapter";
-<<<<<<< HEAD
-import { CorrelationContextHeaderName, RequestTracingDisabledEnvironmentVariable } from "./requestTracing/constants";
-import { createCorrelationContextHeader } from "./requestTracing/utils";
-=======
-import { JsonKeyValueAdapter } from "./JsonKeyValueAdapter";
->>>>>>> 10bfd4e6
-
-export class AzureAppConfigurationImpl extends Map<string, unknown> implements AzureAppConfiguration {
-    private adapters: IKeyValueAdapter[] = [];
-    /**
-     * Trim key prefixes sorted in descending order.
-     * Since multiple prefixes could start with the same characters, we need to trim the longest prefix first.
-     */
-    private sortedTrimKeyPrefixes: string[] | undefined;
-    private readonly requestTracingEnabled: boolean;
-    private correlationContextHeader: string | undefined;
-
-    constructor(
-        private client: AppConfigurationClient,
-        private options: AzureAppConfigurationOptions | undefined
-    ) {
-        super();
-        // Enable request tracing if not opt-out
-        if (process.env[RequestTracingDisabledEnvironmentVariable] === "True" || process.env[RequestTracingDisabledEnvironmentVariable] === "1") {
-            this.requestTracingEnabled = false;
-        } else {
-            this.requestTracingEnabled = true;
-            this.enableRequestTracing();
-        }
-
-        if (options?.trimKeyPrefixes) {
-            this.sortedTrimKeyPrefixes = [...options.trimKeyPrefixes].sort((a, b) => b.localeCompare(a));
-        }
-        // TODO: should add more adapters to process different type of values
-        // feature flag, others
-        this.adapters.push(new AzureKeyVaultKeyValueAdapter(options?.keyVaultOptions));
-        this.adapters.push(new JsonKeyValueAdapter());
-    }
-
-    public async load() {
-        const keyValues: [key: string, value: unknown][] = [];
-        const selectors = this.options?.selectors ?? [{ keyFilter: KeyFilter.Any, labelFilter: LabelFilter.Null }];
-        for (const selector of selectors) {
-            const settings = this.client.listConfigurationSettings({
-                keyFilter: selector.keyFilter,
-                labelFilter: selector.labelFilter,
-                requestOptions: {
-                    customHeaders: this.customHeaders()
-                }
-            });
-
-            for await (const setting of settings) {
-                if (setting.key) {
-                    const [key, value] = await this.processAdapters(setting);
-                    const trimmedKey = this.keyWithPrefixesTrimmed(key);
-                    keyValues.push([trimmedKey, value]);
-                }
-            }
-        }
-        for (const [k, v] of keyValues) {
-            this.set(k, v);
-        }
-    }
-
-    private async processAdapters(setting: ConfigurationSetting<string>): Promise<[string, unknown]> {
-        for (const adapter of this.adapters) {
-            if (adapter.canProcess(setting)) {
-                return adapter.processKeyValue(setting);
-            }
-        }
-        return [setting.key, setting.value];
-    }
-
-    private keyWithPrefixesTrimmed(key: string): string {
-        if (this.sortedTrimKeyPrefixes) {
-            for (const prefix of this.sortedTrimKeyPrefixes) {
-                if (key.startsWith(prefix)) {
-                    return key.slice(prefix.length);
-                }
-            }
-        }
-        return key;
-    }
-
-    private enableRequestTracing() {
-        this.correlationContextHeader = createCorrelationContextHeader(this.options);
-    }
-
-    private customHeaders() {
-        if (!this.requestTracingEnabled) {
-            return undefined;
-        }
-
-        const headers = {};
-        headers[CorrelationContextHeaderName] = this.correlationContextHeader;
-        return headers;
-    }
-}
+// Copyright (c) Microsoft Corporation.
+// Licensed under the MIT license.
+
+import { AppConfigurationClient, ConfigurationSetting } from "@azure/app-configuration";
+import { AzureAppConfiguration } from "./AzureAppConfiguration";
+import { AzureAppConfigurationOptions } from "./AzureAppConfigurationOptions";
+import { IKeyValueAdapter } from "./IKeyValueAdapter";
+import { JsonKeyValueAdapter } from "./JsonKeyValueAdapter";
+import { KeyFilter } from "./KeyFilter";
+import { LabelFilter } from "./LabelFilter";
+import { AzureKeyVaultKeyValueAdapter } from "./keyvault/AzureKeyVaultKeyValueAdapter";
+import { CorrelationContextHeaderName, RequestTracingDisabledEnvironmentVariable } from "./requestTracing/constants";
+import { createCorrelationContextHeader } from "./requestTracing/utils";
+
+export class AzureAppConfigurationImpl extends Map<string, unknown> implements AzureAppConfiguration {
+    private adapters: IKeyValueAdapter[] = [];
+    /**
+     * Trim key prefixes sorted in descending order.
+     * Since multiple prefixes could start with the same characters, we need to trim the longest prefix first.
+     */
+    private sortedTrimKeyPrefixes: string[] | undefined;
+    private readonly requestTracingEnabled: boolean;
+    private correlationContextHeader: string | undefined;
+
+    constructor(
+        private client: AppConfigurationClient,
+        private options: AzureAppConfigurationOptions | undefined
+    ) {
+        super();
+        // Enable request tracing if not opt-out
+        if (process.env[RequestTracingDisabledEnvironmentVariable] === "True" || process.env[RequestTracingDisabledEnvironmentVariable] === "1") {
+            this.requestTracingEnabled = false;
+        } else {
+            this.requestTracingEnabled = true;
+            this.enableRequestTracing();
+        }
+
+        if (options?.trimKeyPrefixes) {
+            this.sortedTrimKeyPrefixes = [...options.trimKeyPrefixes].sort((a, b) => b.localeCompare(a));
+        }
+        // TODO: should add more adapters to process different type of values
+        // feature flag, others
+        this.adapters.push(new AzureKeyVaultKeyValueAdapter(options?.keyVaultOptions));
+        this.adapters.push(new JsonKeyValueAdapter());
+    }
+
+    public async load() {
+        const keyValues: [key: string, value: unknown][] = [];
+        const selectors = this.options?.selectors ?? [{ keyFilter: KeyFilter.Any, labelFilter: LabelFilter.Null }];
+        for (const selector of selectors) {
+            const settings = this.client.listConfigurationSettings({
+                keyFilter: selector.keyFilter,
+                labelFilter: selector.labelFilter,
+                requestOptions: {
+                    customHeaders: this.customHeaders()
+                }
+            });
+
+            for await (const setting of settings) {
+                if (setting.key) {
+                    const [key, value] = await this.processAdapters(setting);
+                    const trimmedKey = this.keyWithPrefixesTrimmed(key);
+                    keyValues.push([trimmedKey, value]);
+                }
+            }
+        }
+        for (const [k, v] of keyValues) {
+            this.set(k, v);
+        }
+    }
+
+    private async processAdapters(setting: ConfigurationSetting<string>): Promise<[string, unknown]> {
+        for (const adapter of this.adapters) {
+            if (adapter.canProcess(setting)) {
+                return adapter.processKeyValue(setting);
+            }
+        }
+        return [setting.key, setting.value];
+    }
+
+    private keyWithPrefixesTrimmed(key: string): string {
+        if (this.sortedTrimKeyPrefixes) {
+            for (const prefix of this.sortedTrimKeyPrefixes) {
+                if (key.startsWith(prefix)) {
+                    return key.slice(prefix.length);
+                }
+            }
+        }
+        return key;
+    }
+
+    private enableRequestTracing() {
+        this.correlationContextHeader = createCorrelationContextHeader(this.options);
+    }
+
+    private customHeaders() {
+        if (!this.requestTracingEnabled) {
+            return undefined;
+        }
+
+        const headers = {};
+        headers[CorrelationContextHeaderName] = this.correlationContextHeader;
+        return headers;
+    }
+}