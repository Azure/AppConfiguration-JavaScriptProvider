// Copyright (c) Microsoft Corporation.
// Licensed under the MIT license.

import { AppConfigurationClient, ConfigurationSetting, ConfigurationSettingId, GetConfigurationSettingOptions, GetConfigurationSettingResponse, ListConfigurationSettingsOptions, featureFlagPrefix, isFeatureFlag, isSecretReference } from "@azure/app-configuration";
import { isRestError } from "@azure/core-rest-pipeline";
import { AzureAppConfiguration, ConfigurationObjectConstructionOptions } from "./AzureAppConfiguration.js";
import { AzureAppConfigurationOptions } from "./AzureAppConfigurationOptions.js";
import { IKeyValueAdapter } from "./IKeyValueAdapter.js";
import { JsonKeyValueAdapter } from "./JsonKeyValueAdapter.js";
import { DEFAULT_STARTUP_TIMEOUT_IN_MS } from "./StartupOptions.js";
import { DEFAULT_REFRESH_INTERVAL_IN_MS, MIN_REFRESH_INTERVAL_IN_MS } from "./refresh/refreshOptions.js";
<<<<<<< HEAD
import { MIN_SECRET_REFRESH_INTERVAL_IN_MS } from "./keyvault/KeyVaultOptions.js";
=======
>>>>>>> 5c1f4a34
import { Disposable } from "./common/disposable.js";
import {
    FEATURE_FLAGS_KEY_NAME,
    FEATURE_MANAGEMENT_KEY_NAME,
    NAME_KEY_NAME,
    TELEMETRY_KEY_NAME,
    ENABLED_KEY_NAME,
    METADATA_KEY_NAME,
    ETAG_KEY_NAME,
    FEATURE_FLAG_REFERENCE_KEY_NAME,
    ALLOCATION_KEY_NAME,
    SEED_KEY_NAME,
    VARIANTS_KEY_NAME,
    CONDITIONS_KEY_NAME,
    CLIENT_FILTERS_KEY_NAME
} from "./featureManagement/constants.js";
import { FM_PACKAGE_NAME, AI_MIME_PROFILE, AI_CHAT_COMPLETION_MIME_PROFILE } from "./requestTracing/constants.js";
import { parseContentType, isJsonContentType, isFeatureFlagContentType, isSecretReferenceContentType } from "./common/contentType.js";
import { AzureKeyVaultKeyValueAdapter } from "./keyvault/AzureKeyVaultKeyValueAdapter.js";
import { RefreshTimer } from "./refresh/RefreshTimer.js";
import { RequestTracingOptions, getConfigurationSettingWithTrace, listConfigurationSettingsWithTrace, requestTracingEnabled } from "./requestTracing/utils.js";
import { FeatureFlagTracingOptions } from "./requestTracing/FeatureFlagTracingOptions.js";
import { AIConfigurationTracingOptions } from "./requestTracing/AIConfigurationTracingOptions.js";
import { KeyFilter, LabelFilter, SettingSelector } from "./types.js";
import { ConfigurationClientManager } from "./ConfigurationClientManager.js";
<<<<<<< HEAD
import { getFixedBackoffDuration, calculateBackoffDuration } from "./failover.js";
import { InvalidOperationError, ArgumentError, isFailoverableError, isRetriableError, isArgumentError } from "./error.js";
=======
import { getFixedBackoffDuration, getExponentialBackoffDuration } from "./common/backoffUtils.js";
import { InvalidOperationError, ArgumentError, isFailoverableError, isInputError } from "./common/error.js";
>>>>>>> 5c1f4a34

const MIN_DELAY_FOR_UNHANDLED_FAILURE = 5_000; // 5 seconds

type PagedSettingSelector = SettingSelector & {
    /**
     * Key: page eTag, Value: feature flag configurations
     */
    pageEtags?: string[];
};

export class AzureAppConfigurationImpl implements AzureAppConfiguration {
    /**
     * Hosting key-value pairs in the configuration store.
     */
    #configMap: Map<string, any> = new Map<string, any>();

    #adapters: IKeyValueAdapter[] = [];
    /**
     * Trim key prefixes sorted in descending order.
     * Since multiple prefixes could start with the same characters, we need to trim the longest prefix first.
     */
    #sortedTrimKeyPrefixes: string[] | undefined;
    readonly #requestTracingEnabled: boolean;
    #clientManager: ConfigurationClientManager;
    #options: AzureAppConfigurationOptions | undefined;
    #isInitialLoadCompleted: boolean = false;
    #isFailoverRequest: boolean = false;
    #featureFlagTracing: FeatureFlagTracingOptions | undefined;
    #fmVersion: string | undefined;
    #aiConfigurationTracing: AIConfigurationTracingOptions | undefined;

    // Refresh
    #refreshInProgress: boolean = false;

    #onRefreshListeners: Array<() => any> = [];
    /**
     * Aka watched settings.
     */
    #refreshEnabled: boolean = false;
    #sentinels: ConfigurationSettingId[] = [];
    #watchAll: boolean = false;
    #kvRefreshInterval: number = DEFAULT_REFRESH_INTERVAL_IN_MS;
    #kvRefreshTimer: RefreshTimer;

    // Feature flags
    #featureFlagEnabled: boolean = false;
    #featureFlagRefreshEnabled: boolean = false;
    #ffRefreshInterval: number = DEFAULT_REFRESH_INTERVAL_IN_MS;
    #ffRefreshTimer: RefreshTimer;

    // Key Vault references
    #secretRefreshEnabled: boolean = false;
    #secretReferences: ConfigurationSetting[] = []; // cached key vault references
    #secretRefreshTimer: RefreshTimer;
    /**
     * Selectors of key-values obtained from @see AzureAppConfigurationOptions.selectors
     */
    #kvSelectors: PagedSettingSelector[] = [];
    /**
     * Selectors of feature flags obtained from @see AzureAppConfigurationOptions.featureFlagOptions.selectors
     */
    #ffSelectors: PagedSettingSelector[] = [];

    // Load balancing
    #lastSuccessfulEndpoint: string = "";

    constructor(
        clientManager: ConfigurationClientManager,
        options: AzureAppConfigurationOptions | undefined,
    ) {
        this.#options = options;
        this.#clientManager = clientManager;

        // enable request tracing if not opt-out
        this.#requestTracingEnabled = requestTracingEnabled();
        if (this.#requestTracingEnabled) {
            this.#aiConfigurationTracing = new AIConfigurationTracingOptions();
            this.#featureFlagTracing = new FeatureFlagTracingOptions();
        }

        if (options?.trimKeyPrefixes !== undefined) {
            this.#sortedTrimKeyPrefixes = [...options.trimKeyPrefixes].sort((a, b) => b.localeCompare(a));
        }

        // if no selector is specified, always load key values using the default selector: key="*" and label="\0"
        this.#kvSelectors = getValidKeyValueSelectors(options?.selectors);

        if (options?.refreshOptions?.enabled === true) {
            this.#refreshEnabled = true;
            const { refreshIntervalInMs, watchedSettings } = options.refreshOptions;
            if (watchedSettings === undefined || watchedSettings.length === 0) {
                this.#watchAll = true; // if no watched settings is specified, then watch all
            } else {
                for (const setting of watchedSettings) {
                    if (setting.key.includes("*") || setting.key.includes(",")) {
                        throw new ArgumentError("The characters '*' and ',' are not supported in key of watched settings.");
                    }
                    if (setting.label?.includes("*") || setting.label?.includes(",")) {
                        throw new ArgumentError("The characters '*' and ',' are not supported in label of watched settings.");
                    }
                    this.#sentinels.push(setting);
                }
            }

            // custom refresh interval
            if (refreshIntervalInMs !== undefined) {
                if (refreshIntervalInMs < MIN_REFRESH_INTERVAL_IN_MS) {
                    throw new RangeError(`The refresh interval cannot be less than ${MIN_REFRESH_INTERVAL_IN_MS} milliseconds.`);
<<<<<<< HEAD
=======
                } else {
                    this.#kvRefreshInterval = refreshIntervalInMs;
>>>>>>> 5c1f4a34
                }
                this.#kvRefreshInterval = refreshIntervalInMs;
            }
            this.#kvRefreshTimer = new RefreshTimer(this.#kvRefreshInterval);
        }

        // feature flag options
        if (options?.featureFlagOptions?.enabled === true) {
            this.#featureFlagEnabled = true;
            // validate feature flag selectors, only load feature flags when enabled
            this.#ffSelectors = getValidFeatureFlagSelectors(options.featureFlagOptions.selectors);

            if (options.featureFlagOptions.refresh?.enabled === true) {
                this.#featureFlagRefreshEnabled = true;
                const { refreshIntervalInMs } = options.featureFlagOptions.refresh;
                // custom refresh interval
                if (refreshIntervalInMs !== undefined) {
                    if (refreshIntervalInMs < MIN_REFRESH_INTERVAL_IN_MS) {
                        throw new RangeError(`The feature flag refresh interval cannot be less than ${MIN_REFRESH_INTERVAL_IN_MS} milliseconds.`);
<<<<<<< HEAD
=======
                    } else {
                        this.#ffRefreshInterval = refreshIntervalInMs;
>>>>>>> 5c1f4a34
                    }
                    this.#ffRefreshInterval = refreshIntervalInMs;
                }

                this.#ffRefreshTimer = new RefreshTimer(this.#ffRefreshInterval);
            }
        }

        if (options?.keyVaultOptions !== undefined) {
            const { secretRefreshIntervalInMs } = options.keyVaultOptions;
            if (secretRefreshIntervalInMs !== undefined) {
                if (secretRefreshIntervalInMs < MIN_SECRET_REFRESH_INTERVAL_IN_MS) {
                    throw new RangeError(`The key vault secret refresh interval cannot be less than ${MIN_SECRET_REFRESH_INTERVAL_IN_MS} milliseconds.`);
                }
                this.#secretRefreshEnabled = true;
                this.#secretRefreshTimer = new RefreshTimer(secretRefreshIntervalInMs);
            }
        }
        this.#adapters.push(new AzureKeyVaultKeyValueAdapter(options?.keyVaultOptions, this.#secretRefreshTimer));
        this.#adapters.push(new JsonKeyValueAdapter());
    }

    get #requestTraceOptions(): RequestTracingOptions {
        return {
            enabled: this.#requestTracingEnabled,
            appConfigOptions: this.#options,
            initialLoadCompleted: this.#isInitialLoadCompleted,
            replicaCount: this.#clientManager.getReplicaCount(),
            isFailoverRequest: this.#isFailoverRequest,
            featureFlagTracing: this.#featureFlagTracing,
            fmVersion: this.#fmVersion,
            aiConfigurationTracing: this.#aiConfigurationTracing
        };
    }

    // #region ReadonlyMap APIs
    get<T>(key: string): T | undefined {
        return this.#configMap.get(key);
    }

    forEach(callbackfn: (value: any, key: string, map: ReadonlyMap<string, any>) => void, thisArg?: any): void {
        this.#configMap.forEach(callbackfn, thisArg);
    }

    has(key: string): boolean {
        return this.#configMap.has(key);
    }

    get size(): number {
        return this.#configMap.size;
    }

    entries(): MapIterator<[string, any]> {
        return this.#configMap.entries();
    }

    keys(): MapIterator<string> {
        return this.#configMap.keys();
    }

    values(): MapIterator<any> {
        return this.#configMap.values();
    }

    [Symbol.iterator](): MapIterator<[string, any]> {
        return this.#configMap[Symbol.iterator]();
    }
    // #endregion

    /**
     * Loads the configuration store for the first time.
     */
    async load() {
        const startTimestamp = Date.now();
        const startupTimeout: number = this.#options?.startupOptions?.timeoutInMs ?? DEFAULT_STARTUP_TIMEOUT_IN_MS;
        const abortController = new AbortController();
        const abortSignal = abortController.signal;
        let timeoutId;
        try {
            // Promise.race will be settled when the first promise in the list is settled.
            // It will not cancel the remaining promises in the list.
            // To avoid memory leaks, we must ensure other promises will be eventually terminated.
            await Promise.race([
                this.#initializeWithRetryPolicy(abortSignal),
                // this promise will be rejected after timeout
                new Promise((_, reject) => {
                    timeoutId = setTimeout(() => {
                        abortController.abort(); // abort the initialization promise
                        reject(new Error("Load operation timed out."));
                    },
                    startupTimeout);
                })
            ]);
        } catch (error) {
<<<<<<< HEAD
            if (!isArgumentError(error)) {
=======
            if (!isInputError(error)) {
>>>>>>> 5c1f4a34
                const timeElapsed = Date.now() - startTimestamp;
                if (timeElapsed < MIN_DELAY_FOR_UNHANDLED_FAILURE) {
                    // load() method is called in the application's startup code path.
                    // Unhandled exceptions cause application crash which can result in crash loops as orchestrators attempt to restart the application.
                    // Knowing the intended usage of the provider in startup code path, we mitigate back-to-back crash loops from overloading the server with requests by waiting a minimum time to propagate fatal errors.
                    await new Promise(resolve => setTimeout(resolve, MIN_DELAY_FOR_UNHANDLED_FAILURE - timeElapsed));
                }
            }
<<<<<<< HEAD
            throw new Error(`Failed to load: ${error.message}`);
=======
            throw new Error("Failed to load.", { cause: error });
>>>>>>> 5c1f4a34
        } finally {
            clearTimeout(timeoutId); // cancel the timeout promise
        }
    }

    /**
     * Constructs hierarchical data object from map.
     */
    constructConfigurationObject(options?: ConfigurationObjectConstructionOptions): Record<string, any> {
        const separator = options?.separator ?? ".";
        const validSeparators = [".", ",", ";", "-", "_", "__", "/", ":"];
        if (!validSeparators.includes(separator)) {
            throw new ArgumentError(`Invalid separator '${separator}'. Supported values: ${validSeparators.map(s => `'${s}'`).join(", ")}.`);
        }

        // construct hierarchical data object from map
        const data: Record<string, any> = {};
        for (const [key, value] of this.#configMap) {
            const segments = key.split(separator);
            let current = data;
            // construct hierarchical data object along the path
            for (let i = 0; i < segments.length - 1; i++) {
                const segment = segments[i];
                // undefined or empty string
                if (!segment) {
                    throw new InvalidOperationError(`Failed to construct configuration object: Invalid key: ${key}`);
                }
                // create path if not exist
                if (current[segment] === undefined) {
                    current[segment] = {};
                }
                // The path has been occupied by a non-object value, causing ambiguity.
                if (typeof current[segment] !== "object") {
                    throw new InvalidOperationError(`Ambiguity occurs when constructing configuration object from key '${key}', value '${value}'. The path '${segments.slice(0, i + 1).join(separator)}' has been occupied.`);
                }
                current = current[segment];
            }

            const lastSegment = segments[segments.length - 1];
            if (current[lastSegment] !== undefined) {
                throw new InvalidOperationError(`Ambiguity occurs when constructing configuration object from key '${key}', value '${value}'. The key should not be part of another key.`);
            }
            // set value to the last segment
            current[lastSegment] = value;
        }
        return data;
    }

    /**
     * Refreshes the configuration.
     */
    async refresh(): Promise<void> {
<<<<<<< HEAD
        if (!this.#refreshEnabled && !this.#featureFlagRefreshEnabled && !this.#secretRefreshEnabled) {
            throw new InvalidOperationError("Refresh is not enabled for key-values, key vault secrets or feature flags.");
=======
        if (!this.#refreshEnabled && !this.#featureFlagRefreshEnabled) {
            throw new InvalidOperationError("Refresh is not enabled for key-values or feature flags.");
>>>>>>> 5c1f4a34
        }

        if (this.#refreshInProgress) {
            return;
        }
        this.#refreshInProgress = true;
        try {
            await this.#refreshTasks();
        } finally {
            this.#refreshInProgress = false;
        }
    }

    /**
     * Registers a callback function to be called when the configuration is refreshed.
     */
    onRefresh(listener: () => any, thisArg?: any): Disposable {
<<<<<<< HEAD
        if (!this.#refreshEnabled && !this.#featureFlagRefreshEnabled && !this.#secretRefreshEnabled) {
            throw new InvalidOperationError("Refresh is not enabled for key-values, key vault secrets or feature flags.");
=======
        if (!this.#refreshEnabled && !this.#featureFlagRefreshEnabled) {
            throw new InvalidOperationError("Refresh is not enabled for key-values or feature flags.");
>>>>>>> 5c1f4a34
        }

        const boundedListener = listener.bind(thisArg);
        this.#onRefreshListeners.push(boundedListener);

        const remove = () => {
            const index = this.#onRefreshListeners.indexOf(boundedListener);
            if (index >= 0) {
                this.#onRefreshListeners.splice(index, 1);
            }
        };
        return new Disposable(remove);
    }

    /**
     * Initializes the configuration provider.
     */
    async #initializeWithRetryPolicy(abortSignal: AbortSignal): Promise<void> {
        if (!this.#isInitialLoadCompleted) {
            await this.#inspectFmPackage();
            const startTimestamp = Date.now();
            let postAttempts = 0;
            do { // at least try to load once
                try {
                    await this.#loadSelectedAndWatchedKeyValues();
                    if (this.#featureFlagEnabled) {
                        await this.#loadFeatureFlags();
                    }
                    this.#isInitialLoadCompleted = true;
                    break;
                } catch (error) {
<<<<<<< HEAD
                    if (!isRetriableError(error)) {
=======
                    if (isInputError(error)) {
>>>>>>> 5c1f4a34
                        throw error;
                    }
                    if (abortSignal.aborted) {
                        return;
                    }
                    const timeElapsed = Date.now() - startTimestamp;
                    let backoffDuration = getFixedBackoffDuration(timeElapsed);
                    if (backoffDuration === undefined) {
                        postAttempts += 1;
<<<<<<< HEAD
                        backoffDuration = calculateBackoffDuration(postAttempts);
=======
                        backoffDuration = getExponentialBackoffDuration(postAttempts);
>>>>>>> 5c1f4a34
                    }
                    console.warn(`Failed to load. Error message: ${error.message}. Retrying in ${backoffDuration} ms.`);
                    await new Promise(resolve => setTimeout(resolve, backoffDuration));
                }
            } while (!abortSignal.aborted);
        }
    }

    /**
     * Inspects the feature management package version.
     */
    async #inspectFmPackage() {
        if (this.#requestTracingEnabled && !this.#fmVersion) {
            try {
                // get feature management package version
                const fmPackage = await import(FM_PACKAGE_NAME);
                this.#fmVersion = fmPackage?.VERSION;
            } catch (error) {
                // ignore the error
            }
        }
    }

    async #refreshTasks(): Promise<void> {
        const refreshTasks: Promise<boolean>[] = [];
        if (this.#refreshEnabled) {
            refreshTasks.push(this.#refreshKeyValues());
        }
        if (this.#featureFlagRefreshEnabled) {
            refreshTasks.push(this.#refreshFeatureFlags());
        }
        if (this.#secretRefreshEnabled) {
            refreshTasks.push(this.#refreshSecrets());
        }

        // wait until all tasks are either resolved or rejected
        const results = await Promise.allSettled(refreshTasks);

        // check if any refresh task failed
        for (const result of results) {
            if (result.status === "rejected") {
                console.warn("Refresh failed:", result.reason);
            }
        }

        // check if any refresh task succeeded
        const anyRefreshed = results.some(result => result.status === "fulfilled" && result.value === true);
        if (anyRefreshed) {
            // successfully refreshed, run callbacks in async
            for (const listener of this.#onRefreshListeners) {
                listener();
            }
        }
    }

    /**
     * Loads configuration settings from App Configuration, either key-value settings or feature flag settings.
     * Additionally, updates the `pageEtags` property of the corresponding @see PagedSettingSelector after loading.
     *
     * @param loadFeatureFlag - Determines which type of configurationsettings to load:
     *                          If true, loads feature flag using the feature flag selectors;
     *                          If false, loads key-value using the key-value selectors. Defaults to false.
     */
    async #loadConfigurationSettings(loadFeatureFlag: boolean = false): Promise<ConfigurationSetting[]> {
        const selectors = loadFeatureFlag ? this.#ffSelectors : this.#kvSelectors;
        const funcToExecute = async (client) => {
            const loadedSettings: ConfigurationSetting[] = [];
            // deep copy selectors to avoid modification if current client fails
            const selectorsToUpdate = JSON.parse(
                JSON.stringify(selectors)
            );

            for (const selector of selectorsToUpdate) {
                const listOptions: ListConfigurationSettingsOptions = {
                    keyFilter: selector.keyFilter,
                    labelFilter: selector.labelFilter
                };

                const pageEtags: string[] = [];
                const pageIterator = listConfigurationSettingsWithTrace(
                    this.#requestTraceOptions,
                    client,
                    listOptions
                ).byPage();
                for await (const page of pageIterator) {
                    pageEtags.push(page.etag ?? "");
                    for (const setting of page.items) {
                        if (loadFeatureFlag === isFeatureFlag(setting)) {
                            loadedSettings.push(setting);
                        }
                    }
                }
                selector.pageEtags = pageEtags;
            }

            if (loadFeatureFlag) {
                this.#ffSelectors = selectorsToUpdate;
            } else {
                this.#kvSelectors = selectorsToUpdate;
            }
            return loadedSettings;
        };

        return await this.#executeWithFailoverPolicy(funcToExecute) as ConfigurationSetting[];
    }

    /**
     * Loads selected key-values and watched settings (sentinels) for refresh from App Configuration to the local configuration.
     */
    async #loadSelectedAndWatchedKeyValues() {
        this.#secretReferences = []; // clear all cached key vault reference configuration settings
        const keyValues: [key: string, value: unknown][] = [];
        const loadedSettings = await this.#loadConfigurationSettings();
        if (this.#refreshEnabled && !this.#watchAll) {
            await this.#updateWatchedKeyValuesEtag(loadedSettings);
        }

        if (this.#requestTracingEnabled && this.#aiConfigurationTracing !== undefined) {
            // reset old AI configuration tracing in order to track the information present in the current response from server
            this.#aiConfigurationTracing.reset();
        }

        // adapt configuration settings to key-values
        for (const setting of loadedSettings) {
            if (this.#secretRefreshEnabled && isSecretReference(setting)) {
                this.#secretReferences.push(setting);
            }
            const [key, value] = await this.#processKeyValue(setting);
            keyValues.push([key, value]);
        }

        this.#clearLoadedKeyValues(); // clear existing key-values in case of configuration setting deletion
        for (const [k, v] of keyValues) {
            this.#configMap.set(k, v); // reset the configuration
        }
    }

    /**
     * Updates etag of watched settings from loaded data. If a watched setting is not covered by any selector, a request will be sent to retrieve it.
     */
    async #updateWatchedKeyValuesEtag(existingSettings: ConfigurationSetting[]): Promise<void> {
        for (const sentinel of this.#sentinels) {
            const matchedSetting = existingSettings.find(s => s.key === sentinel.key && s.label === sentinel.label);
            if (matchedSetting) {
                sentinel.etag = matchedSetting.etag;
            } else {
                // Send a request to retrieve key-value since it may be either not loaded or loaded with a different label or different casing
                const { key, label } = sentinel;
                const response = await this.#getConfigurationSetting({ key, label });
                if (response) {
                    sentinel.etag = response.etag;
                } else {
                    sentinel.etag = undefined;
                }
            }
        }
    }

    /**
     * Clears all existing key-values in the local configuration except feature flags.
     */
    async #clearLoadedKeyValues() {
        for (const key of this.#configMap.keys()) {
            if (key !== FEATURE_MANAGEMENT_KEY_NAME) {
                this.#configMap.delete(key);
            }
        }
    }

    /**
     * Loads feature flags from App Configuration to the local configuration.
     */
    async #loadFeatureFlags() {
        const loadFeatureFlag = true;
        const featureFlagSettings = await this.#loadConfigurationSettings(loadFeatureFlag);

        if (this.#requestTracingEnabled && this.#featureFlagTracing !== undefined) {
            // Reset old feature flag tracing in order to track the information present in the current response from server.
            this.#featureFlagTracing.reset();
        }

        // parse feature flags
        const featureFlags = await Promise.all(
            featureFlagSettings.map(setting => this.#parseFeatureFlag(setting))
        );

        // feature_management is a reserved key, and feature_flags is an array of feature flags
        this.#configMap.set(FEATURE_MANAGEMENT_KEY_NAME, { [FEATURE_FLAGS_KEY_NAME]: featureFlags });
    }

    /**
     * Refreshes key-values.
     * @returns true if key-values are refreshed, false otherwise.
     */
    async #refreshKeyValues(): Promise<boolean> {
        // if still within refresh interval/backoff, return
        if (!this.#kvRefreshTimer.canRefresh()) {
            return Promise.resolve(false);
        }

        // try refresh if any of watched settings is changed.
        let needRefresh = false;
        if (this.#watchAll) {
            needRefresh = await this.#checkConfigurationSettingsChange(this.#kvSelectors);
        }
        for (const sentinel of this.#sentinels.values()) {
            const response = await this.#getConfigurationSetting(sentinel, {
                onlyIfChanged: true
            });

            if (response?.statusCode === 200 // created or changed
                || (response === undefined && sentinel.etag !== undefined) // deleted
            ) {
                sentinel.etag = response?.etag;// update etag of the sentinel
                needRefresh = true;
                break;
            }
        }

        if (needRefresh) {
            for (const adapter of this.#adapters) {
                await adapter.onChangeDetected();
            }
            await this.#loadSelectedAndWatchedKeyValues();
        }

        this.#kvRefreshTimer.reset();
        return Promise.resolve(needRefresh);
    }

    /**
     * Refreshes feature flags.
     * @returns true if feature flags are refreshed, false otherwise.
     */
    async #refreshFeatureFlags(): Promise<boolean> {
        // if still within refresh interval/backoff, return
        if (!this.#ffRefreshTimer.canRefresh()) {
            return Promise.resolve(false);
        }

        const needRefresh = await this.#checkConfigurationSettingsChange(this.#ffSelectors);
        if (needRefresh) {
            await this.#loadFeatureFlags();
        }

        this.#ffRefreshTimer.reset();
        return Promise.resolve(needRefresh);
    }

    async #refreshSecrets(): Promise<boolean> {
        // if still within refresh interval/backoff, return
        if (!this.#secretRefreshTimer.canRefresh()) {
            return Promise.resolve(false);
        }

        for (const setting of this.#secretReferences) {
            const [key, value] = await this.#processKeyValue(setting);
            this.#configMap.set(key, value);
        }

        this.#secretRefreshTimer.reset();
        return Promise.resolve(true);
    }

    /**
     * Checks whether the key-value collection has changed.
     * @param selectors - The @see PagedSettingSelector of the kev-value collection.
     * @returns true if key-value collection has changed, false otherwise.
     */
    async #checkConfigurationSettingsChange(selectors: PagedSettingSelector[]): Promise<boolean> {
        const funcToExecute = async (client) => {
            for (const selector of selectors) {
                const listOptions: ListConfigurationSettingsOptions = {
                    keyFilter: selector.keyFilter,
                    labelFilter: selector.labelFilter,
                    pageEtags: selector.pageEtags
                };

                const pageIterator = listConfigurationSettingsWithTrace(
                    this.#requestTraceOptions,
                    client,
                    listOptions
                ).byPage();

                for await (const page of pageIterator) {
                    if (page._response.status === 200) { // created or changed
                        return true;
                    }
                }
            }
            return false;
        };

        const isChanged = await this.#executeWithFailoverPolicy(funcToExecute);
        return isChanged;
    }

    /**
     * Gets a configuration setting by key and label.If the setting is not found, return undefine instead of throwing an error.
     */
    async #getConfigurationSetting(configurationSettingId: ConfigurationSettingId, customOptions?: GetConfigurationSettingOptions): Promise<GetConfigurationSettingResponse | undefined> {
        const funcToExecute = async (client) => {
            return getConfigurationSettingWithTrace(
                this.#requestTraceOptions,
                client,
                configurationSettingId,
                customOptions
            );
        };

        let response: GetConfigurationSettingResponse | undefined;
        try {
            response = await this.#executeWithFailoverPolicy(funcToExecute);
        } catch (error) {
            if (isRestError(error) && error.statusCode === 404) {
                response = undefined;
            } else {
                throw error;
            }
        }
        return response;
    }

    // Only operations related to Azure App Configuration should be executed with failover policy.
    async #executeWithFailoverPolicy(funcToExecute: (client: AppConfigurationClient) => Promise<any>): Promise<any> {
        let clientWrappers = await this.#clientManager.getClients();
        if (this.#options?.loadBalancingEnabled && this.#lastSuccessfulEndpoint !== "" && clientWrappers.length > 1) {
            let nextClientIndex = 0;
            // Iterate through clients to find the index of the client with the last successful endpoint
            for (const clientWrapper of clientWrappers) {
                nextClientIndex++;
                if (clientWrapper.endpoint === this.#lastSuccessfulEndpoint) {
                    break;
                }
            }
            // If we found the last successful client, rotate the list so that the next client is at the beginning
            if (nextClientIndex < clientWrappers.length) {
                clientWrappers = [...clientWrappers.slice(nextClientIndex), ...clientWrappers.slice(0, nextClientIndex)];
            }
        }

        let successful: boolean;
        for (const clientWrapper of clientWrappers) {
            successful = false;
            try {
                const result = await funcToExecute(clientWrapper.client);
                this.#isFailoverRequest = false;
                this.#lastSuccessfulEndpoint = clientWrapper.endpoint;
                successful = true;
                clientWrapper.updateBackoffStatus(successful);
                return result;
            } catch (error) {
                if (isFailoverableError(error)) {
                    clientWrapper.updateBackoffStatus(successful);
                    this.#isFailoverRequest = true;
                    continue;
                }

                throw error;
            }
        }

        this.#clientManager.refreshClients();
        throw new Error("All fallback clients failed to get configuration settings.");
    }

    async #processKeyValue(setting: ConfigurationSetting<string>): Promise<[string, unknown]> {
        this.#setAIConfigurationTracing(setting);

        const [key, value] = await this.#processAdapters(setting);
        const trimmedKey = this.#keyWithPrefixesTrimmed(key);
        return [trimmedKey, value];
    }

    #setAIConfigurationTracing(setting: ConfigurationSetting<string>): void {
        if (this.#requestTracingEnabled && this.#aiConfigurationTracing !== undefined) {
            const contentType = parseContentType(setting.contentType);
            // content type: "application/json; profile=\"https://azconfig.io/mime-profiles/ai\"""
            if (isJsonContentType(contentType) &&
                !isFeatureFlagContentType(contentType) &&
                !isSecretReferenceContentType(contentType)) {
                const profile = contentType?.parameters["profile"];
                if (profile === undefined) {
                    return;
                }
                if (profile.includes(AI_MIME_PROFILE)) {
                    this.#aiConfigurationTracing.usesAIConfiguration = true;
                }
                if (profile.includes(AI_CHAT_COMPLETION_MIME_PROFILE)) {
                    this.#aiConfigurationTracing.usesAIChatCompletionConfiguration = true;
                }
            }
        }
    }

    async #processAdapters(setting: ConfigurationSetting<string>): Promise<[string, unknown]> {
        for (const adapter of this.#adapters) {
            if (adapter.canProcess(setting)) {
                return adapter.processKeyValue(setting);
            }
        }
        return [setting.key, setting.value];
    }

    #keyWithPrefixesTrimmed(key: string): string {
        if (this.#sortedTrimKeyPrefixes) {
            for (const prefix of this.#sortedTrimKeyPrefixes) {
                if (key.startsWith(prefix)) {
                    return key.slice(prefix.length);
                }
            }
        }
        return key;
    }

    async #parseFeatureFlag(setting: ConfigurationSetting<string>): Promise<any> {
        const rawFlag = setting.value;
        if (rawFlag === undefined) {
            throw new ArgumentError("The value of configuration setting cannot be undefined.");
        }
        const featureFlag = JSON.parse(rawFlag);

        if (featureFlag[TELEMETRY_KEY_NAME] && featureFlag[TELEMETRY_KEY_NAME][ENABLED_KEY_NAME] === true) {
            const metadata = featureFlag[TELEMETRY_KEY_NAME][METADATA_KEY_NAME];
            featureFlag[TELEMETRY_KEY_NAME][METADATA_KEY_NAME] = {
                [ETAG_KEY_NAME]: setting.etag,
                [FEATURE_FLAG_REFERENCE_KEY_NAME]: this.#createFeatureFlagReference(setting),
                ...(metadata || {})
            };
        }

        this.#setFeatureFlagTracing(featureFlag);

        return featureFlag;
    }

    #createFeatureFlagReference(setting: ConfigurationSetting<string>): string {
        let featureFlagReference = `${this.#clientManager.endpoint.origin}/kv/${setting.key}`;
        if (setting.label && setting.label.trim().length !== 0) {
            featureFlagReference += `?label=${setting.label}`;
        }
        return featureFlagReference;
    }

    #setFeatureFlagTracing(featureFlag: any): void {
        if (this.#requestTracingEnabled && this.#featureFlagTracing !== undefined) {
            if (featureFlag[CONDITIONS_KEY_NAME] &&
                featureFlag[CONDITIONS_KEY_NAME][CLIENT_FILTERS_KEY_NAME] &&
                Array.isArray(featureFlag[CONDITIONS_KEY_NAME][CLIENT_FILTERS_KEY_NAME])) {
                for (const filter of featureFlag[CONDITIONS_KEY_NAME][CLIENT_FILTERS_KEY_NAME]) {
                    this.#featureFlagTracing.updateFeatureFilterTracing(filter[NAME_KEY_NAME]);
                }
            }
            if (featureFlag[VARIANTS_KEY_NAME] && Array.isArray(featureFlag[VARIANTS_KEY_NAME])) {
                this.#featureFlagTracing.notifyMaxVariants(featureFlag[VARIANTS_KEY_NAME].length);
            }
            if (featureFlag[TELEMETRY_KEY_NAME] && featureFlag[TELEMETRY_KEY_NAME][ENABLED_KEY_NAME]) {
                this.#featureFlagTracing.usesTelemetry = true;
            }
            if (featureFlag[ALLOCATION_KEY_NAME] && featureFlag[ALLOCATION_KEY_NAME][SEED_KEY_NAME]) {
                this.#featureFlagTracing.usesSeed = true;
            }
        }
    }
}

function getValidSelectors(selectors: SettingSelector[]): SettingSelector[] {
    // below code deduplicates selectors by keyFilter and labelFilter, the latter selector wins
    const uniqueSelectors: SettingSelector[] = [];
    for (const selector of selectors) {
        const existingSelectorIndex = uniqueSelectors.findIndex(s => s.keyFilter === selector.keyFilter && s.labelFilter === selector.labelFilter);
        if (existingSelectorIndex >= 0) {
            uniqueSelectors.splice(existingSelectorIndex, 1);
        }
        uniqueSelectors.push(selector);
    }

    return uniqueSelectors.map(selectorCandidate => {
        const selector = { ...selectorCandidate };
        if (!selector.keyFilter) {
            throw new ArgumentError("Key filter cannot be null or empty.");
        }
        if (!selector.labelFilter) {
            selector.labelFilter = LabelFilter.Null;
        }
        if (selector.labelFilter.includes("*") || selector.labelFilter.includes(",")) {
            throw new ArgumentError("The characters '*' and ',' are not supported in label filters.");
        }
        return selector;
    });
}

function getValidKeyValueSelectors(selectors?: SettingSelector[]): SettingSelector[] {
    if (selectors === undefined || selectors.length === 0) {
        // Default selector: key: *, label: \0
        return [{ keyFilter: KeyFilter.Any, labelFilter: LabelFilter.Null }];
    }
    return getValidSelectors(selectors);
}

function getValidFeatureFlagSelectors(selectors?: SettingSelector[]): SettingSelector[] {
    if (selectors === undefined || selectors.length === 0) {
        // Default selector: key: *, label: \0
        return [{ keyFilter: `${featureFlagPrefix}${KeyFilter.Any}`, labelFilter: LabelFilter.Null }];
    }
    selectors.forEach(selector => {
        selector.keyFilter = `${featureFlagPrefix}${selector.keyFilter}`;
    });
    return getValidSelectors(selectors);
}
<|MERGE_RESOLUTION|>--- conflicted
+++ resolved
@@ -1,939 +1,895 @@
-// Copyright (c) Microsoft Corporation.
-// Licensed under the MIT license.
-
-import { AppConfigurationClient, ConfigurationSetting, ConfigurationSettingId, GetConfigurationSettingOptions, GetConfigurationSettingResponse, ListConfigurationSettingsOptions, featureFlagPrefix, isFeatureFlag, isSecretReference } from "@azure/app-configuration";
-import { isRestError } from "@azure/core-rest-pipeline";
-import { AzureAppConfiguration, ConfigurationObjectConstructionOptions } from "./AzureAppConfiguration.js";
-import { AzureAppConfigurationOptions } from "./AzureAppConfigurationOptions.js";
-import { IKeyValueAdapter } from "./IKeyValueAdapter.js";
-import { JsonKeyValueAdapter } from "./JsonKeyValueAdapter.js";
-import { DEFAULT_STARTUP_TIMEOUT_IN_MS } from "./StartupOptions.js";
-import { DEFAULT_REFRESH_INTERVAL_IN_MS, MIN_REFRESH_INTERVAL_IN_MS } from "./refresh/refreshOptions.js";
-<<<<<<< HEAD
-import { MIN_SECRET_REFRESH_INTERVAL_IN_MS } from "./keyvault/KeyVaultOptions.js";
-=======
->>>>>>> 5c1f4a34
-import { Disposable } from "./common/disposable.js";
-import {
-    FEATURE_FLAGS_KEY_NAME,
-    FEATURE_MANAGEMENT_KEY_NAME,
-    NAME_KEY_NAME,
-    TELEMETRY_KEY_NAME,
-    ENABLED_KEY_NAME,
-    METADATA_KEY_NAME,
-    ETAG_KEY_NAME,
-    FEATURE_FLAG_REFERENCE_KEY_NAME,
-    ALLOCATION_KEY_NAME,
-    SEED_KEY_NAME,
-    VARIANTS_KEY_NAME,
-    CONDITIONS_KEY_NAME,
-    CLIENT_FILTERS_KEY_NAME
-} from "./featureManagement/constants.js";
-import { FM_PACKAGE_NAME, AI_MIME_PROFILE, AI_CHAT_COMPLETION_MIME_PROFILE } from "./requestTracing/constants.js";
-import { parseContentType, isJsonContentType, isFeatureFlagContentType, isSecretReferenceContentType } from "./common/contentType.js";
-import { AzureKeyVaultKeyValueAdapter } from "./keyvault/AzureKeyVaultKeyValueAdapter.js";
-import { RefreshTimer } from "./refresh/RefreshTimer.js";
-import { RequestTracingOptions, getConfigurationSettingWithTrace, listConfigurationSettingsWithTrace, requestTracingEnabled } from "./requestTracing/utils.js";
-import { FeatureFlagTracingOptions } from "./requestTracing/FeatureFlagTracingOptions.js";
-import { AIConfigurationTracingOptions } from "./requestTracing/AIConfigurationTracingOptions.js";
-import { KeyFilter, LabelFilter, SettingSelector } from "./types.js";
-import { ConfigurationClientManager } from "./ConfigurationClientManager.js";
-<<<<<<< HEAD
-import { getFixedBackoffDuration, calculateBackoffDuration } from "./failover.js";
-import { InvalidOperationError, ArgumentError, isFailoverableError, isRetriableError, isArgumentError } from "./error.js";
-=======
-import { getFixedBackoffDuration, getExponentialBackoffDuration } from "./common/backoffUtils.js";
-import { InvalidOperationError, ArgumentError, isFailoverableError, isInputError } from "./common/error.js";
->>>>>>> 5c1f4a34
-
-const MIN_DELAY_FOR_UNHANDLED_FAILURE = 5_000; // 5 seconds
-
-type PagedSettingSelector = SettingSelector & {
-    /**
-     * Key: page eTag, Value: feature flag configurations
-     */
-    pageEtags?: string[];
-};
-
-export class AzureAppConfigurationImpl implements AzureAppConfiguration {
-    /**
-     * Hosting key-value pairs in the configuration store.
-     */
-    #configMap: Map<string, any> = new Map<string, any>();
-
-    #adapters: IKeyValueAdapter[] = [];
-    /**
-     * Trim key prefixes sorted in descending order.
-     * Since multiple prefixes could start with the same characters, we need to trim the longest prefix first.
-     */
-    #sortedTrimKeyPrefixes: string[] | undefined;
-    readonly #requestTracingEnabled: boolean;
-    #clientManager: ConfigurationClientManager;
-    #options: AzureAppConfigurationOptions | undefined;
-    #isInitialLoadCompleted: boolean = false;
-    #isFailoverRequest: boolean = false;
-    #featureFlagTracing: FeatureFlagTracingOptions | undefined;
-    #fmVersion: string | undefined;
-    #aiConfigurationTracing: AIConfigurationTracingOptions | undefined;
-
-    // Refresh
-    #refreshInProgress: boolean = false;
-
-    #onRefreshListeners: Array<() => any> = [];
-    /**
-     * Aka watched settings.
-     */
-    #refreshEnabled: boolean = false;
-    #sentinels: ConfigurationSettingId[] = [];
-    #watchAll: boolean = false;
-    #kvRefreshInterval: number = DEFAULT_REFRESH_INTERVAL_IN_MS;
-    #kvRefreshTimer: RefreshTimer;
-
-    // Feature flags
-    #featureFlagEnabled: boolean = false;
-    #featureFlagRefreshEnabled: boolean = false;
-    #ffRefreshInterval: number = DEFAULT_REFRESH_INTERVAL_IN_MS;
-    #ffRefreshTimer: RefreshTimer;
-
-    // Key Vault references
-    #secretRefreshEnabled: boolean = false;
-    #secretReferences: ConfigurationSetting[] = []; // cached key vault references
-    #secretRefreshTimer: RefreshTimer;
-    /**
-     * Selectors of key-values obtained from @see AzureAppConfigurationOptions.selectors
-     */
-    #kvSelectors: PagedSettingSelector[] = [];
-    /**
-     * Selectors of feature flags obtained from @see AzureAppConfigurationOptions.featureFlagOptions.selectors
-     */
-    #ffSelectors: PagedSettingSelector[] = [];
-
-    // Load balancing
-    #lastSuccessfulEndpoint: string = "";
-
-    constructor(
-        clientManager: ConfigurationClientManager,
-        options: AzureAppConfigurationOptions | undefined,
-    ) {
-        this.#options = options;
-        this.#clientManager = clientManager;
-
-        // enable request tracing if not opt-out
-        this.#requestTracingEnabled = requestTracingEnabled();
-        if (this.#requestTracingEnabled) {
-            this.#aiConfigurationTracing = new AIConfigurationTracingOptions();
-            this.#featureFlagTracing = new FeatureFlagTracingOptions();
-        }
-
-        if (options?.trimKeyPrefixes !== undefined) {
-            this.#sortedTrimKeyPrefixes = [...options.trimKeyPrefixes].sort((a, b) => b.localeCompare(a));
-        }
-
-        // if no selector is specified, always load key values using the default selector: key="*" and label="\0"
-        this.#kvSelectors = getValidKeyValueSelectors(options?.selectors);
-
-        if (options?.refreshOptions?.enabled === true) {
-            this.#refreshEnabled = true;
-            const { refreshIntervalInMs, watchedSettings } = options.refreshOptions;
-            if (watchedSettings === undefined || watchedSettings.length === 0) {
-                this.#watchAll = true; // if no watched settings is specified, then watch all
-            } else {
-                for (const setting of watchedSettings) {
-                    if (setting.key.includes("*") || setting.key.includes(",")) {
-                        throw new ArgumentError("The characters '*' and ',' are not supported in key of watched settings.");
-                    }
-                    if (setting.label?.includes("*") || setting.label?.includes(",")) {
-                        throw new ArgumentError("The characters '*' and ',' are not supported in label of watched settings.");
-                    }
-                    this.#sentinels.push(setting);
-                }
-            }
-
-            // custom refresh interval
-            if (refreshIntervalInMs !== undefined) {
-                if (refreshIntervalInMs < MIN_REFRESH_INTERVAL_IN_MS) {
-                    throw new RangeError(`The refresh interval cannot be less than ${MIN_REFRESH_INTERVAL_IN_MS} milliseconds.`);
-<<<<<<< HEAD
-=======
-                } else {
-                    this.#kvRefreshInterval = refreshIntervalInMs;
->>>>>>> 5c1f4a34
-                }
-                this.#kvRefreshInterval = refreshIntervalInMs;
-            }
-            this.#kvRefreshTimer = new RefreshTimer(this.#kvRefreshInterval);
-        }
-
-        // feature flag options
-        if (options?.featureFlagOptions?.enabled === true) {
-            this.#featureFlagEnabled = true;
-            // validate feature flag selectors, only load feature flags when enabled
-            this.#ffSelectors = getValidFeatureFlagSelectors(options.featureFlagOptions.selectors);
-
-            if (options.featureFlagOptions.refresh?.enabled === true) {
-                this.#featureFlagRefreshEnabled = true;
-                const { refreshIntervalInMs } = options.featureFlagOptions.refresh;
-                // custom refresh interval
-                if (refreshIntervalInMs !== undefined) {
-                    if (refreshIntervalInMs < MIN_REFRESH_INTERVAL_IN_MS) {
-                        throw new RangeError(`The feature flag refresh interval cannot be less than ${MIN_REFRESH_INTERVAL_IN_MS} milliseconds.`);
-<<<<<<< HEAD
-=======
-                    } else {
-                        this.#ffRefreshInterval = refreshIntervalInMs;
->>>>>>> 5c1f4a34
-                    }
-                    this.#ffRefreshInterval = refreshIntervalInMs;
-                }
-
-                this.#ffRefreshTimer = new RefreshTimer(this.#ffRefreshInterval);
-            }
-        }
-
-        if (options?.keyVaultOptions !== undefined) {
-            const { secretRefreshIntervalInMs } = options.keyVaultOptions;
-            if (secretRefreshIntervalInMs !== undefined) {
-                if (secretRefreshIntervalInMs < MIN_SECRET_REFRESH_INTERVAL_IN_MS) {
-                    throw new RangeError(`The key vault secret refresh interval cannot be less than ${MIN_SECRET_REFRESH_INTERVAL_IN_MS} milliseconds.`);
-                }
-                this.#secretRefreshEnabled = true;
-                this.#secretRefreshTimer = new RefreshTimer(secretRefreshIntervalInMs);
-            }
-        }
-        this.#adapters.push(new AzureKeyVaultKeyValueAdapter(options?.keyVaultOptions, this.#secretRefreshTimer));
-        this.#adapters.push(new JsonKeyValueAdapter());
-    }
-
-    get #requestTraceOptions(): RequestTracingOptions {
-        return {
-            enabled: this.#requestTracingEnabled,
-            appConfigOptions: this.#options,
-            initialLoadCompleted: this.#isInitialLoadCompleted,
-            replicaCount: this.#clientManager.getReplicaCount(),
-            isFailoverRequest: this.#isFailoverRequest,
-            featureFlagTracing: this.#featureFlagTracing,
-            fmVersion: this.#fmVersion,
-            aiConfigurationTracing: this.#aiConfigurationTracing
-        };
-    }
-
-    // #region ReadonlyMap APIs
-    get<T>(key: string): T | undefined {
-        return this.#configMap.get(key);
-    }
-
-    forEach(callbackfn: (value: any, key: string, map: ReadonlyMap<string, any>) => void, thisArg?: any): void {
-        this.#configMap.forEach(callbackfn, thisArg);
-    }
-
-    has(key: string): boolean {
-        return this.#configMap.has(key);
-    }
-
-    get size(): number {
-        return this.#configMap.size;
-    }
-
-    entries(): MapIterator<[string, any]> {
-        return this.#configMap.entries();
-    }
-
-    keys(): MapIterator<string> {
-        return this.#configMap.keys();
-    }
-
-    values(): MapIterator<any> {
-        return this.#configMap.values();
-    }
-
-    [Symbol.iterator](): MapIterator<[string, any]> {
-        return this.#configMap[Symbol.iterator]();
-    }
-    // #endregion
-
-    /**
-     * Loads the configuration store for the first time.
-     */
-    async load() {
-        const startTimestamp = Date.now();
-        const startupTimeout: number = this.#options?.startupOptions?.timeoutInMs ?? DEFAULT_STARTUP_TIMEOUT_IN_MS;
-        const abortController = new AbortController();
-        const abortSignal = abortController.signal;
-        let timeoutId;
-        try {
-            // Promise.race will be settled when the first promise in the list is settled.
-            // It will not cancel the remaining promises in the list.
-            // To avoid memory leaks, we must ensure other promises will be eventually terminated.
-            await Promise.race([
-                this.#initializeWithRetryPolicy(abortSignal),
-                // this promise will be rejected after timeout
-                new Promise((_, reject) => {
-                    timeoutId = setTimeout(() => {
-                        abortController.abort(); // abort the initialization promise
-                        reject(new Error("Load operation timed out."));
-                    },
-                    startupTimeout);
-                })
-            ]);
-        } catch (error) {
-<<<<<<< HEAD
-            if (!isArgumentError(error)) {
-=======
-            if (!isInputError(error)) {
->>>>>>> 5c1f4a34
-                const timeElapsed = Date.now() - startTimestamp;
-                if (timeElapsed < MIN_DELAY_FOR_UNHANDLED_FAILURE) {
-                    // load() method is called in the application's startup code path.
-                    // Unhandled exceptions cause application crash which can result in crash loops as orchestrators attempt to restart the application.
-                    // Knowing the intended usage of the provider in startup code path, we mitigate back-to-back crash loops from overloading the server with requests by waiting a minimum time to propagate fatal errors.
-                    await new Promise(resolve => setTimeout(resolve, MIN_DELAY_FOR_UNHANDLED_FAILURE - timeElapsed));
-                }
-            }
-<<<<<<< HEAD
-            throw new Error(`Failed to load: ${error.message}`);
-=======
-            throw new Error("Failed to load.", { cause: error });
->>>>>>> 5c1f4a34
-        } finally {
-            clearTimeout(timeoutId); // cancel the timeout promise
-        }
-    }
-
-    /**
-     * Constructs hierarchical data object from map.
-     */
-    constructConfigurationObject(options?: ConfigurationObjectConstructionOptions): Record<string, any> {
-        const separator = options?.separator ?? ".";
-        const validSeparators = [".", ",", ";", "-", "_", "__", "/", ":"];
-        if (!validSeparators.includes(separator)) {
-            throw new ArgumentError(`Invalid separator '${separator}'. Supported values: ${validSeparators.map(s => `'${s}'`).join(", ")}.`);
-        }
-
-        // construct hierarchical data object from map
-        const data: Record<string, any> = {};
-        for (const [key, value] of this.#configMap) {
-            const segments = key.split(separator);
-            let current = data;
-            // construct hierarchical data object along the path
-            for (let i = 0; i < segments.length - 1; i++) {
-                const segment = segments[i];
-                // undefined or empty string
-                if (!segment) {
-                    throw new InvalidOperationError(`Failed to construct configuration object: Invalid key: ${key}`);
-                }
-                // create path if not exist
-                if (current[segment] === undefined) {
-                    current[segment] = {};
-                }
-                // The path has been occupied by a non-object value, causing ambiguity.
-                if (typeof current[segment] !== "object") {
-                    throw new InvalidOperationError(`Ambiguity occurs when constructing configuration object from key '${key}', value '${value}'. The path '${segments.slice(0, i + 1).join(separator)}' has been occupied.`);
-                }
-                current = current[segment];
-            }
-
-            const lastSegment = segments[segments.length - 1];
-            if (current[lastSegment] !== undefined) {
-                throw new InvalidOperationError(`Ambiguity occurs when constructing configuration object from key '${key}', value '${value}'. The key should not be part of another key.`);
-            }
-            // set value to the last segment
-            current[lastSegment] = value;
-        }
-        return data;
-    }
-
-    /**
-     * Refreshes the configuration.
-     */
-    async refresh(): Promise<void> {
-<<<<<<< HEAD
-        if (!this.#refreshEnabled && !this.#featureFlagRefreshEnabled && !this.#secretRefreshEnabled) {
-            throw new InvalidOperationError("Refresh is not enabled for key-values, key vault secrets or feature flags.");
-=======
-        if (!this.#refreshEnabled && !this.#featureFlagRefreshEnabled) {
-            throw new InvalidOperationError("Refresh is not enabled for key-values or feature flags.");
->>>>>>> 5c1f4a34
-        }
-
-        if (this.#refreshInProgress) {
-            return;
-        }
-        this.#refreshInProgress = true;
-        try {
-            await this.#refreshTasks();
-        } finally {
-            this.#refreshInProgress = false;
-        }
-    }
-
-    /**
-     * Registers a callback function to be called when the configuration is refreshed.
-     */
-    onRefresh(listener: () => any, thisArg?: any): Disposable {
-<<<<<<< HEAD
-        if (!this.#refreshEnabled && !this.#featureFlagRefreshEnabled && !this.#secretRefreshEnabled) {
-            throw new InvalidOperationError("Refresh is not enabled for key-values, key vault secrets or feature flags.");
-=======
-        if (!this.#refreshEnabled && !this.#featureFlagRefreshEnabled) {
-            throw new InvalidOperationError("Refresh is not enabled for key-values or feature flags.");
->>>>>>> 5c1f4a34
-        }
-
-        const boundedListener = listener.bind(thisArg);
-        this.#onRefreshListeners.push(boundedListener);
-
-        const remove = () => {
-            const index = this.#onRefreshListeners.indexOf(boundedListener);
-            if (index >= 0) {
-                this.#onRefreshListeners.splice(index, 1);
-            }
-        };
-        return new Disposable(remove);
-    }
-
-    /**
-     * Initializes the configuration provider.
-     */
-    async #initializeWithRetryPolicy(abortSignal: AbortSignal): Promise<void> {
-        if (!this.#isInitialLoadCompleted) {
-            await this.#inspectFmPackage();
-            const startTimestamp = Date.now();
-            let postAttempts = 0;
-            do { // at least try to load once
-                try {
-                    await this.#loadSelectedAndWatchedKeyValues();
-                    if (this.#featureFlagEnabled) {
-                        await this.#loadFeatureFlags();
-                    }
-                    this.#isInitialLoadCompleted = true;
-                    break;
-                } catch (error) {
-<<<<<<< HEAD
-                    if (!isRetriableError(error)) {
-=======
-                    if (isInputError(error)) {
->>>>>>> 5c1f4a34
-                        throw error;
-                    }
-                    if (abortSignal.aborted) {
-                        return;
-                    }
-                    const timeElapsed = Date.now() - startTimestamp;
-                    let backoffDuration = getFixedBackoffDuration(timeElapsed);
-                    if (backoffDuration === undefined) {
-                        postAttempts += 1;
-<<<<<<< HEAD
-                        backoffDuration = calculateBackoffDuration(postAttempts);
-=======
-                        backoffDuration = getExponentialBackoffDuration(postAttempts);
->>>>>>> 5c1f4a34
-                    }
-                    console.warn(`Failed to load. Error message: ${error.message}. Retrying in ${backoffDuration} ms.`);
-                    await new Promise(resolve => setTimeout(resolve, backoffDuration));
-                }
-            } while (!abortSignal.aborted);
-        }
-    }
-
-    /**
-     * Inspects the feature management package version.
-     */
-    async #inspectFmPackage() {
-        if (this.#requestTracingEnabled && !this.#fmVersion) {
-            try {
-                // get feature management package version
-                const fmPackage = await import(FM_PACKAGE_NAME);
-                this.#fmVersion = fmPackage?.VERSION;
-            } catch (error) {
-                // ignore the error
-            }
-        }
-    }
-
-    async #refreshTasks(): Promise<void> {
-        const refreshTasks: Promise<boolean>[] = [];
-        if (this.#refreshEnabled) {
-            refreshTasks.push(this.#refreshKeyValues());
-        }
-        if (this.#featureFlagRefreshEnabled) {
-            refreshTasks.push(this.#refreshFeatureFlags());
-        }
-        if (this.#secretRefreshEnabled) {
-            refreshTasks.push(this.#refreshSecrets());
-        }
-
-        // wait until all tasks are either resolved or rejected
-        const results = await Promise.allSettled(refreshTasks);
-
-        // check if any refresh task failed
-        for (const result of results) {
-            if (result.status === "rejected") {
-                console.warn("Refresh failed:", result.reason);
-            }
-        }
-
-        // check if any refresh task succeeded
-        const anyRefreshed = results.some(result => result.status === "fulfilled" && result.value === true);
-        if (anyRefreshed) {
-            // successfully refreshed, run callbacks in async
-            for (const listener of this.#onRefreshListeners) {
-                listener();
-            }
-        }
-    }
-
-    /**
-     * Loads configuration settings from App Configuration, either key-value settings or feature flag settings.
-     * Additionally, updates the `pageEtags` property of the corresponding @see PagedSettingSelector after loading.
-     *
-     * @param loadFeatureFlag - Determines which type of configurationsettings to load:
-     *                          If true, loads feature flag using the feature flag selectors;
-     *                          If false, loads key-value using the key-value selectors. Defaults to false.
-     */
-    async #loadConfigurationSettings(loadFeatureFlag: boolean = false): Promise<ConfigurationSetting[]> {
-        const selectors = loadFeatureFlag ? this.#ffSelectors : this.#kvSelectors;
-        const funcToExecute = async (client) => {
-            const loadedSettings: ConfigurationSetting[] = [];
-            // deep copy selectors to avoid modification if current client fails
-            const selectorsToUpdate = JSON.parse(
-                JSON.stringify(selectors)
-            );
-
-            for (const selector of selectorsToUpdate) {
-                const listOptions: ListConfigurationSettingsOptions = {
-                    keyFilter: selector.keyFilter,
-                    labelFilter: selector.labelFilter
-                };
-
-                const pageEtags: string[] = [];
-                const pageIterator = listConfigurationSettingsWithTrace(
-                    this.#requestTraceOptions,
-                    client,
-                    listOptions
-                ).byPage();
-                for await (const page of pageIterator) {
-                    pageEtags.push(page.etag ?? "");
-                    for (const setting of page.items) {
-                        if (loadFeatureFlag === isFeatureFlag(setting)) {
-                            loadedSettings.push(setting);
-                        }
-                    }
-                }
-                selector.pageEtags = pageEtags;
-            }
-
-            if (loadFeatureFlag) {
-                this.#ffSelectors = selectorsToUpdate;
-            } else {
-                this.#kvSelectors = selectorsToUpdate;
-            }
-            return loadedSettings;
-        };
-
-        return await this.#executeWithFailoverPolicy(funcToExecute) as ConfigurationSetting[];
-    }
-
-    /**
-     * Loads selected key-values and watched settings (sentinels) for refresh from App Configuration to the local configuration.
-     */
-    async #loadSelectedAndWatchedKeyValues() {
-        this.#secretReferences = []; // clear all cached key vault reference configuration settings
-        const keyValues: [key: string, value: unknown][] = [];
-        const loadedSettings = await this.#loadConfigurationSettings();
-        if (this.#refreshEnabled && !this.#watchAll) {
-            await this.#updateWatchedKeyValuesEtag(loadedSettings);
-        }
-
-        if (this.#requestTracingEnabled && this.#aiConfigurationTracing !== undefined) {
-            // reset old AI configuration tracing in order to track the information present in the current response from server
-            this.#aiConfigurationTracing.reset();
-        }
-
-        // adapt configuration settings to key-values
-        for (const setting of loadedSettings) {
-            if (this.#secretRefreshEnabled && isSecretReference(setting)) {
-                this.#secretReferences.push(setting);
-            }
-            const [key, value] = await this.#processKeyValue(setting);
-            keyValues.push([key, value]);
-        }
-
-        this.#clearLoadedKeyValues(); // clear existing key-values in case of configuration setting deletion
-        for (const [k, v] of keyValues) {
-            this.#configMap.set(k, v); // reset the configuration
-        }
-    }
-
-    /**
-     * Updates etag of watched settings from loaded data. If a watched setting is not covered by any selector, a request will be sent to retrieve it.
-     */
-    async #updateWatchedKeyValuesEtag(existingSettings: ConfigurationSetting[]): Promise<void> {
-        for (const sentinel of this.#sentinels) {
-            const matchedSetting = existingSettings.find(s => s.key === sentinel.key && s.label === sentinel.label);
-            if (matchedSetting) {
-                sentinel.etag = matchedSetting.etag;
-            } else {
-                // Send a request to retrieve key-value since it may be either not loaded or loaded with a different label or different casing
-                const { key, label } = sentinel;
-                const response = await this.#getConfigurationSetting({ key, label });
-                if (response) {
-                    sentinel.etag = response.etag;
-                } else {
-                    sentinel.etag = undefined;
-                }
-            }
-        }
-    }
-
-    /**
-     * Clears all existing key-values in the local configuration except feature flags.
-     */
-    async #clearLoadedKeyValues() {
-        for (const key of this.#configMap.keys()) {
-            if (key !== FEATURE_MANAGEMENT_KEY_NAME) {
-                this.#configMap.delete(key);
-            }
-        }
-    }
-
-    /**
-     * Loads feature flags from App Configuration to the local configuration.
-     */
-    async #loadFeatureFlags() {
-        const loadFeatureFlag = true;
-        const featureFlagSettings = await this.#loadConfigurationSettings(loadFeatureFlag);
-
-        if (this.#requestTracingEnabled && this.#featureFlagTracing !== undefined) {
-            // Reset old feature flag tracing in order to track the information present in the current response from server.
-            this.#featureFlagTracing.reset();
-        }
-
-        // parse feature flags
-        const featureFlags = await Promise.all(
-            featureFlagSettings.map(setting => this.#parseFeatureFlag(setting))
-        );
-
-        // feature_management is a reserved key, and feature_flags is an array of feature flags
-        this.#configMap.set(FEATURE_MANAGEMENT_KEY_NAME, { [FEATURE_FLAGS_KEY_NAME]: featureFlags });
-    }
-
-    /**
-     * Refreshes key-values.
-     * @returns true if key-values are refreshed, false otherwise.
-     */
-    async #refreshKeyValues(): Promise<boolean> {
-        // if still within refresh interval/backoff, return
-        if (!this.#kvRefreshTimer.canRefresh()) {
-            return Promise.resolve(false);
-        }
-
-        // try refresh if any of watched settings is changed.
-        let needRefresh = false;
-        if (this.#watchAll) {
-            needRefresh = await this.#checkConfigurationSettingsChange(this.#kvSelectors);
-        }
-        for (const sentinel of this.#sentinels.values()) {
-            const response = await this.#getConfigurationSetting(sentinel, {
-                onlyIfChanged: true
-            });
-
-            if (response?.statusCode === 200 // created or changed
-                || (response === undefined && sentinel.etag !== undefined) // deleted
-            ) {
-                sentinel.etag = response?.etag;// update etag of the sentinel
-                needRefresh = true;
-                break;
-            }
-        }
-
-        if (needRefresh) {
-            for (const adapter of this.#adapters) {
-                await adapter.onChangeDetected();
-            }
-            await this.#loadSelectedAndWatchedKeyValues();
-        }
-
-        this.#kvRefreshTimer.reset();
-        return Promise.resolve(needRefresh);
-    }
-
-    /**
-     * Refreshes feature flags.
-     * @returns true if feature flags are refreshed, false otherwise.
-     */
-    async #refreshFeatureFlags(): Promise<boolean> {
-        // if still within refresh interval/backoff, return
-        if (!this.#ffRefreshTimer.canRefresh()) {
-            return Promise.resolve(false);
-        }
-
-        const needRefresh = await this.#checkConfigurationSettingsChange(this.#ffSelectors);
-        if (needRefresh) {
-            await this.#loadFeatureFlags();
-        }
-
-        this.#ffRefreshTimer.reset();
-        return Promise.resolve(needRefresh);
-    }
-
-    async #refreshSecrets(): Promise<boolean> {
-        // if still within refresh interval/backoff, return
-        if (!this.#secretRefreshTimer.canRefresh()) {
-            return Promise.resolve(false);
-        }
-
-        for (const setting of this.#secretReferences) {
-            const [key, value] = await this.#processKeyValue(setting);
-            this.#configMap.set(key, value);
-        }
-
-        this.#secretRefreshTimer.reset();
-        return Promise.resolve(true);
-    }
-
-    /**
-     * Checks whether the key-value collection has changed.
-     * @param selectors - The @see PagedSettingSelector of the kev-value collection.
-     * @returns true if key-value collection has changed, false otherwise.
-     */
-    async #checkConfigurationSettingsChange(selectors: PagedSettingSelector[]): Promise<boolean> {
-        const funcToExecute = async (client) => {
-            for (const selector of selectors) {
-                const listOptions: ListConfigurationSettingsOptions = {
-                    keyFilter: selector.keyFilter,
-                    labelFilter: selector.labelFilter,
-                    pageEtags: selector.pageEtags
-                };
-
-                const pageIterator = listConfigurationSettingsWithTrace(
-                    this.#requestTraceOptions,
-                    client,
-                    listOptions
-                ).byPage();
-
-                for await (const page of pageIterator) {
-                    if (page._response.status === 200) { // created or changed
-                        return true;
-                    }
-                }
-            }
-            return false;
-        };
-
-        const isChanged = await this.#executeWithFailoverPolicy(funcToExecute);
-        return isChanged;
-    }
-
-    /**
-     * Gets a configuration setting by key and label.If the setting is not found, return undefine instead of throwing an error.
-     */
-    async #getConfigurationSetting(configurationSettingId: ConfigurationSettingId, customOptions?: GetConfigurationSettingOptions): Promise<GetConfigurationSettingResponse | undefined> {
-        const funcToExecute = async (client) => {
-            return getConfigurationSettingWithTrace(
-                this.#requestTraceOptions,
-                client,
-                configurationSettingId,
-                customOptions
-            );
-        };
-
-        let response: GetConfigurationSettingResponse | undefined;
-        try {
-            response = await this.#executeWithFailoverPolicy(funcToExecute);
-        } catch (error) {
-            if (isRestError(error) && error.statusCode === 404) {
-                response = undefined;
-            } else {
-                throw error;
-            }
-        }
-        return response;
-    }
-
-    // Only operations related to Azure App Configuration should be executed with failover policy.
-    async #executeWithFailoverPolicy(funcToExecute: (client: AppConfigurationClient) => Promise<any>): Promise<any> {
-        let clientWrappers = await this.#clientManager.getClients();
-        if (this.#options?.loadBalancingEnabled && this.#lastSuccessfulEndpoint !== "" && clientWrappers.length > 1) {
-            let nextClientIndex = 0;
-            // Iterate through clients to find the index of the client with the last successful endpoint
-            for (const clientWrapper of clientWrappers) {
-                nextClientIndex++;
-                if (clientWrapper.endpoint === this.#lastSuccessfulEndpoint) {
-                    break;
-                }
-            }
-            // If we found the last successful client, rotate the list so that the next client is at the beginning
-            if (nextClientIndex < clientWrappers.length) {
-                clientWrappers = [...clientWrappers.slice(nextClientIndex), ...clientWrappers.slice(0, nextClientIndex)];
-            }
-        }
-
-        let successful: boolean;
-        for (const clientWrapper of clientWrappers) {
-            successful = false;
-            try {
-                const result = await funcToExecute(clientWrapper.client);
-                this.#isFailoverRequest = false;
-                this.#lastSuccessfulEndpoint = clientWrapper.endpoint;
-                successful = true;
-                clientWrapper.updateBackoffStatus(successful);
-                return result;
-            } catch (error) {
-                if (isFailoverableError(error)) {
-                    clientWrapper.updateBackoffStatus(successful);
-                    this.#isFailoverRequest = true;
-                    continue;
-                }
-
-                throw error;
-            }
-        }
-
-        this.#clientManager.refreshClients();
-        throw new Error("All fallback clients failed to get configuration settings.");
-    }
-
-    async #processKeyValue(setting: ConfigurationSetting<string>): Promise<[string, unknown]> {
-        this.#setAIConfigurationTracing(setting);
-
-        const [key, value] = await this.#processAdapters(setting);
-        const trimmedKey = this.#keyWithPrefixesTrimmed(key);
-        return [trimmedKey, value];
-    }
-
-    #setAIConfigurationTracing(setting: ConfigurationSetting<string>): void {
-        if (this.#requestTracingEnabled && this.#aiConfigurationTracing !== undefined) {
-            const contentType = parseContentType(setting.contentType);
-            // content type: "application/json; profile=\"https://azconfig.io/mime-profiles/ai\"""
-            if (isJsonContentType(contentType) &&
-                !isFeatureFlagContentType(contentType) &&
-                !isSecretReferenceContentType(contentType)) {
-                const profile = contentType?.parameters["profile"];
-                if (profile === undefined) {
-                    return;
-                }
-                if (profile.includes(AI_MIME_PROFILE)) {
-                    this.#aiConfigurationTracing.usesAIConfiguration = true;
-                }
-                if (profile.includes(AI_CHAT_COMPLETION_MIME_PROFILE)) {
-                    this.#aiConfigurationTracing.usesAIChatCompletionConfiguration = true;
-                }
-            }
-        }
-    }
-
-    async #processAdapters(setting: ConfigurationSetting<string>): Promise<[string, unknown]> {
-        for (const adapter of this.#adapters) {
-            if (adapter.canProcess(setting)) {
-                return adapter.processKeyValue(setting);
-            }
-        }
-        return [setting.key, setting.value];
-    }
-
-    #keyWithPrefixesTrimmed(key: string): string {
-        if (this.#sortedTrimKeyPrefixes) {
-            for (const prefix of this.#sortedTrimKeyPrefixes) {
-                if (key.startsWith(prefix)) {
-                    return key.slice(prefix.length);
-                }
-            }
-        }
-        return key;
-    }
-
-    async #parseFeatureFlag(setting: ConfigurationSetting<string>): Promise<any> {
-        const rawFlag = setting.value;
-        if (rawFlag === undefined) {
-            throw new ArgumentError("The value of configuration setting cannot be undefined.");
-        }
-        const featureFlag = JSON.parse(rawFlag);
-
-        if (featureFlag[TELEMETRY_KEY_NAME] && featureFlag[TELEMETRY_KEY_NAME][ENABLED_KEY_NAME] === true) {
-            const metadata = featureFlag[TELEMETRY_KEY_NAME][METADATA_KEY_NAME];
-            featureFlag[TELEMETRY_KEY_NAME][METADATA_KEY_NAME] = {
-                [ETAG_KEY_NAME]: setting.etag,
-                [FEATURE_FLAG_REFERENCE_KEY_NAME]: this.#createFeatureFlagReference(setting),
-                ...(metadata || {})
-            };
-        }
-
-        this.#setFeatureFlagTracing(featureFlag);
-
-        return featureFlag;
-    }
-
-    #createFeatureFlagReference(setting: ConfigurationSetting<string>): string {
-        let featureFlagReference = `${this.#clientManager.endpoint.origin}/kv/${setting.key}`;
-        if (setting.label && setting.label.trim().length !== 0) {
-            featureFlagReference += `?label=${setting.label}`;
-        }
-        return featureFlagReference;
-    }
-
-    #setFeatureFlagTracing(featureFlag: any): void {
-        if (this.#requestTracingEnabled && this.#featureFlagTracing !== undefined) {
-            if (featureFlag[CONDITIONS_KEY_NAME] &&
-                featureFlag[CONDITIONS_KEY_NAME][CLIENT_FILTERS_KEY_NAME] &&
-                Array.isArray(featureFlag[CONDITIONS_KEY_NAME][CLIENT_FILTERS_KEY_NAME])) {
-                for (const filter of featureFlag[CONDITIONS_KEY_NAME][CLIENT_FILTERS_KEY_NAME]) {
-                    this.#featureFlagTracing.updateFeatureFilterTracing(filter[NAME_KEY_NAME]);
-                }
-            }
-            if (featureFlag[VARIANTS_KEY_NAME] && Array.isArray(featureFlag[VARIANTS_KEY_NAME])) {
-                this.#featureFlagTracing.notifyMaxVariants(featureFlag[VARIANTS_KEY_NAME].length);
-            }
-            if (featureFlag[TELEMETRY_KEY_NAME] && featureFlag[TELEMETRY_KEY_NAME][ENABLED_KEY_NAME]) {
-                this.#featureFlagTracing.usesTelemetry = true;
-            }
-            if (featureFlag[ALLOCATION_KEY_NAME] && featureFlag[ALLOCATION_KEY_NAME][SEED_KEY_NAME]) {
-                this.#featureFlagTracing.usesSeed = true;
-            }
-        }
-    }
-}
-
-function getValidSelectors(selectors: SettingSelector[]): SettingSelector[] {
-    // below code deduplicates selectors by keyFilter and labelFilter, the latter selector wins
-    const uniqueSelectors: SettingSelector[] = [];
-    for (const selector of selectors) {
-        const existingSelectorIndex = uniqueSelectors.findIndex(s => s.keyFilter === selector.keyFilter && s.labelFilter === selector.labelFilter);
-        if (existingSelectorIndex >= 0) {
-            uniqueSelectors.splice(existingSelectorIndex, 1);
-        }
-        uniqueSelectors.push(selector);
-    }
-
-    return uniqueSelectors.map(selectorCandidate => {
-        const selector = { ...selectorCandidate };
-        if (!selector.keyFilter) {
-            throw new ArgumentError("Key filter cannot be null or empty.");
-        }
-        if (!selector.labelFilter) {
-            selector.labelFilter = LabelFilter.Null;
-        }
-        if (selector.labelFilter.includes("*") || selector.labelFilter.includes(",")) {
-            throw new ArgumentError("The characters '*' and ',' are not supported in label filters.");
-        }
-        return selector;
-    });
-}
-
-function getValidKeyValueSelectors(selectors?: SettingSelector[]): SettingSelector[] {
-    if (selectors === undefined || selectors.length === 0) {
-        // Default selector: key: *, label: \0
-        return [{ keyFilter: KeyFilter.Any, labelFilter: LabelFilter.Null }];
-    }
-    return getValidSelectors(selectors);
-}
-
-function getValidFeatureFlagSelectors(selectors?: SettingSelector[]): SettingSelector[] {
-    if (selectors === undefined || selectors.length === 0) {
-        // Default selector: key: *, label: \0
-        return [{ keyFilter: `${featureFlagPrefix}${KeyFilter.Any}`, labelFilter: LabelFilter.Null }];
-    }
-    selectors.forEach(selector => {
-        selector.keyFilter = `${featureFlagPrefix}${selector.keyFilter}`;
-    });
-    return getValidSelectors(selectors);
-}
+// Copyright (c) Microsoft Corporation.
+// Licensed under the MIT license.
+
+import { AppConfigurationClient, ConfigurationSetting, ConfigurationSettingId, GetConfigurationSettingOptions, GetConfigurationSettingResponse, ListConfigurationSettingsOptions, featureFlagPrefix, isFeatureFlag, isSecretReference } from "@azure/app-configuration";
+import { isRestError } from "@azure/core-rest-pipeline";
+import { AzureAppConfiguration, ConfigurationObjectConstructionOptions } from "./AzureAppConfiguration.js";
+import { AzureAppConfigurationOptions } from "./AzureAppConfigurationOptions.js";
+import { IKeyValueAdapter } from "./IKeyValueAdapter.js";
+import { JsonKeyValueAdapter } from "./JsonKeyValueAdapter.js";
+import { DEFAULT_STARTUP_TIMEOUT_IN_MS } from "./StartupOptions.js";
+import { DEFAULT_REFRESH_INTERVAL_IN_MS, MIN_REFRESH_INTERVAL_IN_MS } from "./refresh/refreshOptions.js";
+import { MIN_SECRET_REFRESH_INTERVAL_IN_MS } from "./keyvault/KeyVaultOptions.js";
+import { Disposable } from "./common/disposable.js";
+import {
+    FEATURE_FLAGS_KEY_NAME,
+    FEATURE_MANAGEMENT_KEY_NAME,
+    NAME_KEY_NAME,
+    TELEMETRY_KEY_NAME,
+    ENABLED_KEY_NAME,
+    METADATA_KEY_NAME,
+    ETAG_KEY_NAME,
+    FEATURE_FLAG_REFERENCE_KEY_NAME,
+    ALLOCATION_KEY_NAME,
+    SEED_KEY_NAME,
+    VARIANTS_KEY_NAME,
+    CONDITIONS_KEY_NAME,
+    CLIENT_FILTERS_KEY_NAME
+} from "./featureManagement/constants.js";
+import { FM_PACKAGE_NAME, AI_MIME_PROFILE, AI_CHAT_COMPLETION_MIME_PROFILE } from "./requestTracing/constants.js";
+import { parseContentType, isJsonContentType, isFeatureFlagContentType, isSecretReferenceContentType } from "./common/contentType.js";
+import { AzureKeyVaultKeyValueAdapter } from "./keyvault/AzureKeyVaultKeyValueAdapter.js";
+import { RefreshTimer } from "./refresh/RefreshTimer.js";
+import { RequestTracingOptions, getConfigurationSettingWithTrace, listConfigurationSettingsWithTrace, requestTracingEnabled } from "./requestTracing/utils.js";
+import { FeatureFlagTracingOptions } from "./requestTracing/FeatureFlagTracingOptions.js";
+import { AIConfigurationTracingOptions } from "./requestTracing/AIConfigurationTracingOptions.js";
+import { KeyFilter, LabelFilter, SettingSelector } from "./types.js";
+import { ConfigurationClientManager } from "./ConfigurationClientManager.js";
+import { getFixedBackoffDuration, getExponentialBackoffDuration } from "./common/backoffUtils.js";
+import { InvalidOperationError, ArgumentError, isFailoverableError, isInputError } from "./common/error.js";
+
+const MIN_DELAY_FOR_UNHANDLED_FAILURE = 5_000; // 5 seconds
+
+type PagedSettingSelector = SettingSelector & {
+    /**
+     * Key: page eTag, Value: feature flag configurations
+     */
+    pageEtags?: string[];
+};
+
+export class AzureAppConfigurationImpl implements AzureAppConfiguration {
+    /**
+     * Hosting key-value pairs in the configuration store.
+     */
+    #configMap: Map<string, any> = new Map<string, any>();
+
+    #adapters: IKeyValueAdapter[] = [];
+    /**
+     * Trim key prefixes sorted in descending order.
+     * Since multiple prefixes could start with the same characters, we need to trim the longest prefix first.
+     */
+    #sortedTrimKeyPrefixes: string[] | undefined;
+    readonly #requestTracingEnabled: boolean;
+    #clientManager: ConfigurationClientManager;
+    #options: AzureAppConfigurationOptions | undefined;
+    #isInitialLoadCompleted: boolean = false;
+    #isFailoverRequest: boolean = false;
+    #featureFlagTracing: FeatureFlagTracingOptions | undefined;
+    #fmVersion: string | undefined;
+    #aiConfigurationTracing: AIConfigurationTracingOptions | undefined;
+
+    // Refresh
+    #refreshInProgress: boolean = false;
+
+    #onRefreshListeners: Array<() => any> = [];
+    /**
+     * Aka watched settings.
+     */
+    #refreshEnabled: boolean = false;
+    #sentinels: ConfigurationSettingId[] = [];
+    #watchAll: boolean = false;
+    #kvRefreshInterval: number = DEFAULT_REFRESH_INTERVAL_IN_MS;
+    #kvRefreshTimer: RefreshTimer;
+
+    // Feature flags
+    #featureFlagEnabled: boolean = false;
+    #featureFlagRefreshEnabled: boolean = false;
+    #ffRefreshInterval: number = DEFAULT_REFRESH_INTERVAL_IN_MS;
+    #ffRefreshTimer: RefreshTimer;
+
+    // Key Vault references
+    #secretRefreshEnabled: boolean = false;
+    #secretReferences: ConfigurationSetting[] = []; // cached key vault references
+    #secretRefreshTimer: RefreshTimer;
+    /**
+     * Selectors of key-values obtained from @see AzureAppConfigurationOptions.selectors
+     */
+    #kvSelectors: PagedSettingSelector[] = [];
+    /**
+     * Selectors of feature flags obtained from @see AzureAppConfigurationOptions.featureFlagOptions.selectors
+     */
+    #ffSelectors: PagedSettingSelector[] = [];
+
+    // Load balancing
+    #lastSuccessfulEndpoint: string = "";
+
+    constructor(
+        clientManager: ConfigurationClientManager,
+        options: AzureAppConfigurationOptions | undefined,
+    ) {
+        this.#options = options;
+        this.#clientManager = clientManager;
+
+        // enable request tracing if not opt-out
+        this.#requestTracingEnabled = requestTracingEnabled();
+        if (this.#requestTracingEnabled) {
+            this.#aiConfigurationTracing = new AIConfigurationTracingOptions();
+            this.#featureFlagTracing = new FeatureFlagTracingOptions();
+        }
+
+        if (options?.trimKeyPrefixes !== undefined) {
+            this.#sortedTrimKeyPrefixes = [...options.trimKeyPrefixes].sort((a, b) => b.localeCompare(a));
+        }
+
+        // if no selector is specified, always load key values using the default selector: key="*" and label="\0"
+        this.#kvSelectors = getValidKeyValueSelectors(options?.selectors);
+
+        if (options?.refreshOptions?.enabled === true) {
+            this.#refreshEnabled = true;
+            const { refreshIntervalInMs, watchedSettings } = options.refreshOptions;
+            if (watchedSettings === undefined || watchedSettings.length === 0) {
+                this.#watchAll = true; // if no watched settings is specified, then watch all
+            } else {
+                for (const setting of watchedSettings) {
+                    if (setting.key.includes("*") || setting.key.includes(",")) {
+                        throw new ArgumentError("The characters '*' and ',' are not supported in key of watched settings.");
+                    }
+                    if (setting.label?.includes("*") || setting.label?.includes(",")) {
+                        throw new ArgumentError("The characters '*' and ',' are not supported in label of watched settings.");
+                    }
+                    this.#sentinels.push(setting);
+                }
+            }
+
+            // custom refresh interval
+            if (refreshIntervalInMs !== undefined) {
+                if (refreshIntervalInMs < MIN_REFRESH_INTERVAL_IN_MS) {
+                    throw new RangeError(`The refresh interval cannot be less than ${MIN_REFRESH_INTERVAL_IN_MS} milliseconds.`);
+                }
+                this.#kvRefreshInterval = refreshIntervalInMs;
+            }
+            this.#kvRefreshTimer = new RefreshTimer(this.#kvRefreshInterval);
+        }
+
+        // feature flag options
+        if (options?.featureFlagOptions?.enabled === true) {
+            this.#featureFlagEnabled = true;
+            // validate feature flag selectors, only load feature flags when enabled
+            this.#ffSelectors = getValidFeatureFlagSelectors(options.featureFlagOptions.selectors);
+
+            if (options.featureFlagOptions.refresh?.enabled === true) {
+                this.#featureFlagRefreshEnabled = true;
+                const { refreshIntervalInMs } = options.featureFlagOptions.refresh;
+                // custom refresh interval
+                if (refreshIntervalInMs !== undefined) {
+                    if (refreshIntervalInMs < MIN_REFRESH_INTERVAL_IN_MS) {
+                        throw new RangeError(`The feature flag refresh interval cannot be less than ${MIN_REFRESH_INTERVAL_IN_MS} milliseconds.`);
+                    }
+                    this.#ffRefreshInterval = refreshIntervalInMs;
+                }
+
+                this.#ffRefreshTimer = new RefreshTimer(this.#ffRefreshInterval);
+            }
+        }
+
+        if (options?.keyVaultOptions !== undefined) {
+            const { secretRefreshIntervalInMs } = options.keyVaultOptions;
+            if (secretRefreshIntervalInMs !== undefined) {
+                if (secretRefreshIntervalInMs < MIN_SECRET_REFRESH_INTERVAL_IN_MS) {
+                    throw new RangeError(`The key vault secret refresh interval cannot be less than ${MIN_SECRET_REFRESH_INTERVAL_IN_MS} milliseconds.`);
+                }
+                this.#secretRefreshEnabled = true;
+                this.#secretRefreshTimer = new RefreshTimer(secretRefreshIntervalInMs);
+            }
+        }
+        this.#adapters.push(new AzureKeyVaultKeyValueAdapter(options?.keyVaultOptions, this.#secretRefreshTimer));
+        this.#adapters.push(new JsonKeyValueAdapter());
+    }
+
+    get #requestTraceOptions(): RequestTracingOptions {
+        return {
+            enabled: this.#requestTracingEnabled,
+            appConfigOptions: this.#options,
+            initialLoadCompleted: this.#isInitialLoadCompleted,
+            replicaCount: this.#clientManager.getReplicaCount(),
+            isFailoverRequest: this.#isFailoverRequest,
+            featureFlagTracing: this.#featureFlagTracing,
+            fmVersion: this.#fmVersion,
+            aiConfigurationTracing: this.#aiConfigurationTracing
+        };
+    }
+
+    // #region ReadonlyMap APIs
+    get<T>(key: string): T | undefined {
+        return this.#configMap.get(key);
+    }
+
+    forEach(callbackfn: (value: any, key: string, map: ReadonlyMap<string, any>) => void, thisArg?: any): void {
+        this.#configMap.forEach(callbackfn, thisArg);
+    }
+
+    has(key: string): boolean {
+        return this.#configMap.has(key);
+    }
+
+    get size(): number {
+        return this.#configMap.size;
+    }
+
+    entries(): MapIterator<[string, any]> {
+        return this.#configMap.entries();
+    }
+
+    keys(): MapIterator<string> {
+        return this.#configMap.keys();
+    }
+
+    values(): MapIterator<any> {
+        return this.#configMap.values();
+    }
+
+    [Symbol.iterator](): MapIterator<[string, any]> {
+        return this.#configMap[Symbol.iterator]();
+    }
+    // #endregion
+
+    /**
+     * Loads the configuration store for the first time.
+     */
+    async load() {
+        const startTimestamp = Date.now();
+        const startupTimeout: number = this.#options?.startupOptions?.timeoutInMs ?? DEFAULT_STARTUP_TIMEOUT_IN_MS;
+        const abortController = new AbortController();
+        const abortSignal = abortController.signal;
+        let timeoutId;
+        try {
+            // Promise.race will be settled when the first promise in the list is settled.
+            // It will not cancel the remaining promises in the list.
+            // To avoid memory leaks, we must ensure other promises will be eventually terminated.
+            await Promise.race([
+                this.#initializeWithRetryPolicy(abortSignal),
+                // this promise will be rejected after timeout
+                new Promise((_, reject) => {
+                    timeoutId = setTimeout(() => {
+                        abortController.abort(); // abort the initialization promise
+                        reject(new Error("Load operation timed out."));
+                    },
+                    startupTimeout);
+                })
+            ]);
+        } catch (error) {
+            if (!isInputError(error)) {
+                const timeElapsed = Date.now() - startTimestamp;
+                if (timeElapsed < MIN_DELAY_FOR_UNHANDLED_FAILURE) {
+                    // load() method is called in the application's startup code path.
+                    // Unhandled exceptions cause application crash which can result in crash loops as orchestrators attempt to restart the application.
+                    // Knowing the intended usage of the provider in startup code path, we mitigate back-to-back crash loops from overloading the server with requests by waiting a minimum time to propagate fatal errors.
+                    await new Promise(resolve => setTimeout(resolve, MIN_DELAY_FOR_UNHANDLED_FAILURE - timeElapsed));
+                }
+            }
+            throw new Error("Failed to load.", { cause: error });
+        } finally {
+            clearTimeout(timeoutId); // cancel the timeout promise
+        }
+    }
+
+    /**
+     * Constructs hierarchical data object from map.
+     */
+    constructConfigurationObject(options?: ConfigurationObjectConstructionOptions): Record<string, any> {
+        const separator = options?.separator ?? ".";
+        const validSeparators = [".", ",", ";", "-", "_", "__", "/", ":"];
+        if (!validSeparators.includes(separator)) {
+            throw new ArgumentError(`Invalid separator '${separator}'. Supported values: ${validSeparators.map(s => `'${s}'`).join(", ")}.`);
+        }
+
+        // construct hierarchical data object from map
+        const data: Record<string, any> = {};
+        for (const [key, value] of this.#configMap) {
+            const segments = key.split(separator);
+            let current = data;
+            // construct hierarchical data object along the path
+            for (let i = 0; i < segments.length - 1; i++) {
+                const segment = segments[i];
+                // undefined or empty string
+                if (!segment) {
+                    throw new InvalidOperationError(`Failed to construct configuration object: Invalid key: ${key}`);
+                }
+                // create path if not exist
+                if (current[segment] === undefined) {
+                    current[segment] = {};
+                }
+                // The path has been occupied by a non-object value, causing ambiguity.
+                if (typeof current[segment] !== "object") {
+                    throw new InvalidOperationError(`Ambiguity occurs when constructing configuration object from key '${key}', value '${value}'. The path '${segments.slice(0, i + 1).join(separator)}' has been occupied.`);
+                }
+                current = current[segment];
+            }
+
+            const lastSegment = segments[segments.length - 1];
+            if (current[lastSegment] !== undefined) {
+                throw new InvalidOperationError(`Ambiguity occurs when constructing configuration object from key '${key}', value '${value}'. The key should not be part of another key.`);
+            }
+            // set value to the last segment
+            current[lastSegment] = value;
+        }
+        return data;
+    }
+
+    /**
+     * Refreshes the configuration.
+     */
+    async refresh(): Promise<void> {
+        if (!this.#refreshEnabled && !this.#featureFlagRefreshEnabled && !this.#secretRefreshEnabled) {
+            throw new InvalidOperationError("Refresh is not enabled for key-values, key vault secrets or feature flags.");
+        }
+
+        if (this.#refreshInProgress) {
+            return;
+        }
+        this.#refreshInProgress = true;
+        try {
+            await this.#refreshTasks();
+        } finally {
+            this.#refreshInProgress = false;
+        }
+    }
+
+    /**
+     * Registers a callback function to be called when the configuration is refreshed.
+     */
+    onRefresh(listener: () => any, thisArg?: any): Disposable {
+        if (!this.#refreshEnabled && !this.#featureFlagRefreshEnabled && !this.#secretRefreshEnabled) {
+            throw new InvalidOperationError("Refresh is not enabled for key-values, key vault secrets or feature flags.");
+        }
+
+        const boundedListener = listener.bind(thisArg);
+        this.#onRefreshListeners.push(boundedListener);
+
+        const remove = () => {
+            const index = this.#onRefreshListeners.indexOf(boundedListener);
+            if (index >= 0) {
+                this.#onRefreshListeners.splice(index, 1);
+            }
+        };
+        return new Disposable(remove);
+    }
+
+    /**
+     * Initializes the configuration provider.
+     */
+    async #initializeWithRetryPolicy(abortSignal: AbortSignal): Promise<void> {
+        if (!this.#isInitialLoadCompleted) {
+            await this.#inspectFmPackage();
+            const startTimestamp = Date.now();
+            let postAttempts = 0;
+            do { // at least try to load once
+                try {
+                    await this.#loadSelectedAndWatchedKeyValues();
+                    if (this.#featureFlagEnabled) {
+                        await this.#loadFeatureFlags();
+                    }
+                    this.#isInitialLoadCompleted = true;
+                    break;
+                } catch (error) {
+                    if (isInputError(error)) {
+                        throw error;
+                    }
+                    if (abortSignal.aborted) {
+                        return;
+                    }
+                    const timeElapsed = Date.now() - startTimestamp;
+                    let backoffDuration = getFixedBackoffDuration(timeElapsed);
+                    if (backoffDuration === undefined) {
+                        postAttempts += 1;
+                        backoffDuration = getExponentialBackoffDuration(postAttempts);
+                    }
+                    console.warn(`Failed to load. Error message: ${error.message}. Retrying in ${backoffDuration} ms.`);
+                    await new Promise(resolve => setTimeout(resolve, backoffDuration));
+                }
+            } while (!abortSignal.aborted);
+        }
+    }
+
+    /**
+     * Inspects the feature management package version.
+     */
+    async #inspectFmPackage() {
+        if (this.#requestTracingEnabled && !this.#fmVersion) {
+            try {
+                // get feature management package version
+                const fmPackage = await import(FM_PACKAGE_NAME);
+                this.#fmVersion = fmPackage?.VERSION;
+            } catch (error) {
+                // ignore the error
+            }
+        }
+    }
+
+    async #refreshTasks(): Promise<void> {
+        const refreshTasks: Promise<boolean>[] = [];
+        if (this.#refreshEnabled) {
+            refreshTasks.push(this.#refreshKeyValues());
+        }
+        if (this.#featureFlagRefreshEnabled) {
+            refreshTasks.push(this.#refreshFeatureFlags());
+        }
+        if (this.#secretRefreshEnabled) {
+            refreshTasks.push(this.#refreshSecrets());
+        }
+
+        // wait until all tasks are either resolved or rejected
+        const results = await Promise.allSettled(refreshTasks);
+
+        // check if any refresh task failed
+        for (const result of results) {
+            if (result.status === "rejected") {
+                console.warn("Refresh failed:", result.reason);
+            }
+        }
+
+        // check if any refresh task succeeded
+        const anyRefreshed = results.some(result => result.status === "fulfilled" && result.value === true);
+        if (anyRefreshed) {
+            // successfully refreshed, run callbacks in async
+            for (const listener of this.#onRefreshListeners) {
+                listener();
+            }
+        }
+    }
+
+    /**
+     * Loads configuration settings from App Configuration, either key-value settings or feature flag settings.
+     * Additionally, updates the `pageEtags` property of the corresponding @see PagedSettingSelector after loading.
+     *
+     * @param loadFeatureFlag - Determines which type of configurationsettings to load:
+     *                          If true, loads feature flag using the feature flag selectors;
+     *                          If false, loads key-value using the key-value selectors. Defaults to false.
+     */
+    async #loadConfigurationSettings(loadFeatureFlag: boolean = false): Promise<ConfigurationSetting[]> {
+        const selectors = loadFeatureFlag ? this.#ffSelectors : this.#kvSelectors;
+        const funcToExecute = async (client) => {
+            const loadedSettings: ConfigurationSetting[] = [];
+            // deep copy selectors to avoid modification if current client fails
+            const selectorsToUpdate = JSON.parse(
+                JSON.stringify(selectors)
+            );
+
+            for (const selector of selectorsToUpdate) {
+                const listOptions: ListConfigurationSettingsOptions = {
+                    keyFilter: selector.keyFilter,
+                    labelFilter: selector.labelFilter
+                };
+
+                const pageEtags: string[] = [];
+                const pageIterator = listConfigurationSettingsWithTrace(
+                    this.#requestTraceOptions,
+                    client,
+                    listOptions
+                ).byPage();
+                for await (const page of pageIterator) {
+                    pageEtags.push(page.etag ?? "");
+                    for (const setting of page.items) {
+                        if (loadFeatureFlag === isFeatureFlag(setting)) {
+                            loadedSettings.push(setting);
+                        }
+                    }
+                }
+                selector.pageEtags = pageEtags;
+            }
+
+            if (loadFeatureFlag) {
+                this.#ffSelectors = selectorsToUpdate;
+            } else {
+                this.#kvSelectors = selectorsToUpdate;
+            }
+            return loadedSettings;
+        };
+
+        return await this.#executeWithFailoverPolicy(funcToExecute) as ConfigurationSetting[];
+    }
+
+    /**
+     * Loads selected key-values and watched settings (sentinels) for refresh from App Configuration to the local configuration.
+     */
+    async #loadSelectedAndWatchedKeyValues() {
+        this.#secretReferences = []; // clear all cached key vault reference configuration settings
+        const keyValues: [key: string, value: unknown][] = [];
+        const loadedSettings = await this.#loadConfigurationSettings();
+        if (this.#refreshEnabled && !this.#watchAll) {
+            await this.#updateWatchedKeyValuesEtag(loadedSettings);
+        }
+
+        if (this.#requestTracingEnabled && this.#aiConfigurationTracing !== undefined) {
+            // reset old AI configuration tracing in order to track the information present in the current response from server
+            this.#aiConfigurationTracing.reset();
+        }
+
+        // adapt configuration settings to key-values
+        for (const setting of loadedSettings) {
+            if (this.#secretRefreshEnabled && isSecretReference(setting)) {
+                this.#secretReferences.push(setting);
+            }
+            const [key, value] = await this.#processKeyValue(setting);
+            keyValues.push([key, value]);
+        }
+
+        this.#clearLoadedKeyValues(); // clear existing key-values in case of configuration setting deletion
+        for (const [k, v] of keyValues) {
+            this.#configMap.set(k, v); // reset the configuration
+        }
+    }
+
+    /**
+     * Updates etag of watched settings from loaded data. If a watched setting is not covered by any selector, a request will be sent to retrieve it.
+     */
+    async #updateWatchedKeyValuesEtag(existingSettings: ConfigurationSetting[]): Promise<void> {
+        for (const sentinel of this.#sentinels) {
+            const matchedSetting = existingSettings.find(s => s.key === sentinel.key && s.label === sentinel.label);
+            if (matchedSetting) {
+                sentinel.etag = matchedSetting.etag;
+            } else {
+                // Send a request to retrieve key-value since it may be either not loaded or loaded with a different label or different casing
+                const { key, label } = sentinel;
+                const response = await this.#getConfigurationSetting({ key, label });
+                if (response) {
+                    sentinel.etag = response.etag;
+                } else {
+                    sentinel.etag = undefined;
+                }
+            }
+        }
+    }
+
+    /**
+     * Clears all existing key-values in the local configuration except feature flags.
+     */
+    async #clearLoadedKeyValues() {
+        for (const key of this.#configMap.keys()) {
+            if (key !== FEATURE_MANAGEMENT_KEY_NAME) {
+                this.#configMap.delete(key);
+            }
+        }
+    }
+
+    /**
+     * Loads feature flags from App Configuration to the local configuration.
+     */
+    async #loadFeatureFlags() {
+        const loadFeatureFlag = true;
+        const featureFlagSettings = await this.#loadConfigurationSettings(loadFeatureFlag);
+
+        if (this.#requestTracingEnabled && this.#featureFlagTracing !== undefined) {
+            // Reset old feature flag tracing in order to track the information present in the current response from server.
+            this.#featureFlagTracing.reset();
+        }
+
+        // parse feature flags
+        const featureFlags = await Promise.all(
+            featureFlagSettings.map(setting => this.#parseFeatureFlag(setting))
+        );
+
+        // feature_management is a reserved key, and feature_flags is an array of feature flags
+        this.#configMap.set(FEATURE_MANAGEMENT_KEY_NAME, { [FEATURE_FLAGS_KEY_NAME]: featureFlags });
+    }
+
+    /**
+     * Refreshes key-values.
+     * @returns true if key-values are refreshed, false otherwise.
+     */
+    async #refreshKeyValues(): Promise<boolean> {
+        // if still within refresh interval/backoff, return
+        if (!this.#kvRefreshTimer.canRefresh()) {
+            return Promise.resolve(false);
+        }
+
+        // try refresh if any of watched settings is changed.
+        let needRefresh = false;
+        if (this.#watchAll) {
+            needRefresh = await this.#checkConfigurationSettingsChange(this.#kvSelectors);
+        }
+        for (const sentinel of this.#sentinels.values()) {
+            const response = await this.#getConfigurationSetting(sentinel, {
+                onlyIfChanged: true
+            });
+
+            if (response?.statusCode === 200 // created or changed
+                || (response === undefined && sentinel.etag !== undefined) // deleted
+            ) {
+                sentinel.etag = response?.etag;// update etag of the sentinel
+                needRefresh = true;
+                break;
+            }
+        }
+
+        if (needRefresh) {
+            for (const adapter of this.#adapters) {
+                await adapter.onChangeDetected();
+            }
+            await this.#loadSelectedAndWatchedKeyValues();
+        }
+
+        this.#kvRefreshTimer.reset();
+        return Promise.resolve(needRefresh);
+    }
+
+    /**
+     * Refreshes feature flags.
+     * @returns true if feature flags are refreshed, false otherwise.
+     */
+    async #refreshFeatureFlags(): Promise<boolean> {
+        // if still within refresh interval/backoff, return
+        if (!this.#ffRefreshTimer.canRefresh()) {
+            return Promise.resolve(false);
+        }
+
+        const needRefresh = await this.#checkConfigurationSettingsChange(this.#ffSelectors);
+        if (needRefresh) {
+            await this.#loadFeatureFlags();
+        }
+
+        this.#ffRefreshTimer.reset();
+        return Promise.resolve(needRefresh);
+    }
+
+    async #refreshSecrets(): Promise<boolean> {
+        // if still within refresh interval/backoff, return
+        if (!this.#secretRefreshTimer.canRefresh()) {
+            return Promise.resolve(false);
+        }
+
+        for (const setting of this.#secretReferences) {
+            const [key, value] = await this.#processKeyValue(setting);
+            this.#configMap.set(key, value);
+        }
+
+        this.#secretRefreshTimer.reset();
+        return Promise.resolve(true);
+    }
+
+    /**
+     * Checks whether the key-value collection has changed.
+     * @param selectors - The @see PagedSettingSelector of the kev-value collection.
+     * @returns true if key-value collection has changed, false otherwise.
+     */
+    async #checkConfigurationSettingsChange(selectors: PagedSettingSelector[]): Promise<boolean> {
+        const funcToExecute = async (client) => {
+            for (const selector of selectors) {
+                const listOptions: ListConfigurationSettingsOptions = {
+                    keyFilter: selector.keyFilter,
+                    labelFilter: selector.labelFilter,
+                    pageEtags: selector.pageEtags
+                };
+
+                const pageIterator = listConfigurationSettingsWithTrace(
+                    this.#requestTraceOptions,
+                    client,
+                    listOptions
+                ).byPage();
+
+                for await (const page of pageIterator) {
+                    if (page._response.status === 200) { // created or changed
+                        return true;
+                    }
+                }
+            }
+            return false;
+        };
+
+        const isChanged = await this.#executeWithFailoverPolicy(funcToExecute);
+        return isChanged;
+    }
+
+    /**
+     * Gets a configuration setting by key and label.If the setting is not found, return undefine instead of throwing an error.
+     */
+    async #getConfigurationSetting(configurationSettingId: ConfigurationSettingId, customOptions?: GetConfigurationSettingOptions): Promise<GetConfigurationSettingResponse | undefined> {
+        const funcToExecute = async (client) => {
+            return getConfigurationSettingWithTrace(
+                this.#requestTraceOptions,
+                client,
+                configurationSettingId,
+                customOptions
+            );
+        };
+
+        let response: GetConfigurationSettingResponse | undefined;
+        try {
+            response = await this.#executeWithFailoverPolicy(funcToExecute);
+        } catch (error) {
+            if (isRestError(error) && error.statusCode === 404) {
+                response = undefined;
+            } else {
+                throw error;
+            }
+        }
+        return response;
+    }
+
+    // Only operations related to Azure App Configuration should be executed with failover policy.
+    async #executeWithFailoverPolicy(funcToExecute: (client: AppConfigurationClient) => Promise<any>): Promise<any> {
+        let clientWrappers = await this.#clientManager.getClients();
+        if (this.#options?.loadBalancingEnabled && this.#lastSuccessfulEndpoint !== "" && clientWrappers.length > 1) {
+            let nextClientIndex = 0;
+            // Iterate through clients to find the index of the client with the last successful endpoint
+            for (const clientWrapper of clientWrappers) {
+                nextClientIndex++;
+                if (clientWrapper.endpoint === this.#lastSuccessfulEndpoint) {
+                    break;
+                }
+            }
+            // If we found the last successful client, rotate the list so that the next client is at the beginning
+            if (nextClientIndex < clientWrappers.length) {
+                clientWrappers = [...clientWrappers.slice(nextClientIndex), ...clientWrappers.slice(0, nextClientIndex)];
+            }
+        }
+
+        let successful: boolean;
+        for (const clientWrapper of clientWrappers) {
+            successful = false;
+            try {
+                const result = await funcToExecute(clientWrapper.client);
+                this.#isFailoverRequest = false;
+                this.#lastSuccessfulEndpoint = clientWrapper.endpoint;
+                successful = true;
+                clientWrapper.updateBackoffStatus(successful);
+                return result;
+            } catch (error) {
+                if (isFailoverableError(error)) {
+                    clientWrapper.updateBackoffStatus(successful);
+                    this.#isFailoverRequest = true;
+                    continue;
+                }
+
+                throw error;
+            }
+        }
+
+        this.#clientManager.refreshClients();
+        throw new Error("All fallback clients failed to get configuration settings.");
+    }
+
+    async #processKeyValue(setting: ConfigurationSetting<string>): Promise<[string, unknown]> {
+        this.#setAIConfigurationTracing(setting);
+
+        const [key, value] = await this.#processAdapters(setting);
+        const trimmedKey = this.#keyWithPrefixesTrimmed(key);
+        return [trimmedKey, value];
+    }
+
+    #setAIConfigurationTracing(setting: ConfigurationSetting<string>): void {
+        if (this.#requestTracingEnabled && this.#aiConfigurationTracing !== undefined) {
+            const contentType = parseContentType(setting.contentType);
+            // content type: "application/json; profile=\"https://azconfig.io/mime-profiles/ai\"""
+            if (isJsonContentType(contentType) &&
+                !isFeatureFlagContentType(contentType) &&
+                !isSecretReferenceContentType(contentType)) {
+                const profile = contentType?.parameters["profile"];
+                if (profile === undefined) {
+                    return;
+                }
+                if (profile.includes(AI_MIME_PROFILE)) {
+                    this.#aiConfigurationTracing.usesAIConfiguration = true;
+                }
+                if (profile.includes(AI_CHAT_COMPLETION_MIME_PROFILE)) {
+                    this.#aiConfigurationTracing.usesAIChatCompletionConfiguration = true;
+                }
+            }
+        }
+    }
+
+    async #processAdapters(setting: ConfigurationSetting<string>): Promise<[string, unknown]> {
+        for (const adapter of this.#adapters) {
+            if (adapter.canProcess(setting)) {
+                return adapter.processKeyValue(setting);
+            }
+        }
+        return [setting.key, setting.value];
+    }
+
+    #keyWithPrefixesTrimmed(key: string): string {
+        if (this.#sortedTrimKeyPrefixes) {
+            for (const prefix of this.#sortedTrimKeyPrefixes) {
+                if (key.startsWith(prefix)) {
+                    return key.slice(prefix.length);
+                }
+            }
+        }
+        return key;
+    }
+
+    async #parseFeatureFlag(setting: ConfigurationSetting<string>): Promise<any> {
+        const rawFlag = setting.value;
+        if (rawFlag === undefined) {
+            throw new ArgumentError("The value of configuration setting cannot be undefined.");
+        }
+        const featureFlag = JSON.parse(rawFlag);
+
+        if (featureFlag[TELEMETRY_KEY_NAME] && featureFlag[TELEMETRY_KEY_NAME][ENABLED_KEY_NAME] === true) {
+            const metadata = featureFlag[TELEMETRY_KEY_NAME][METADATA_KEY_NAME];
+            featureFlag[TELEMETRY_KEY_NAME][METADATA_KEY_NAME] = {
+                [ETAG_KEY_NAME]: setting.etag,
+                [FEATURE_FLAG_REFERENCE_KEY_NAME]: this.#createFeatureFlagReference(setting),
+                ...(metadata || {})
+            };
+        }
+
+        this.#setFeatureFlagTracing(featureFlag);
+
+        return featureFlag;
+    }
+
+    #createFeatureFlagReference(setting: ConfigurationSetting<string>): string {
+        let featureFlagReference = `${this.#clientManager.endpoint.origin}/kv/${setting.key}`;
+        if (setting.label && setting.label.trim().length !== 0) {
+            featureFlagReference += `?label=${setting.label}`;
+        }
+        return featureFlagReference;
+    }
+
+    #setFeatureFlagTracing(featureFlag: any): void {
+        if (this.#requestTracingEnabled && this.#featureFlagTracing !== undefined) {
+            if (featureFlag[CONDITIONS_KEY_NAME] &&
+                featureFlag[CONDITIONS_KEY_NAME][CLIENT_FILTERS_KEY_NAME] &&
+                Array.isArray(featureFlag[CONDITIONS_KEY_NAME][CLIENT_FILTERS_KEY_NAME])) {
+                for (const filter of featureFlag[CONDITIONS_KEY_NAME][CLIENT_FILTERS_KEY_NAME]) {
+                    this.#featureFlagTracing.updateFeatureFilterTracing(filter[NAME_KEY_NAME]);
+                }
+            }
+            if (featureFlag[VARIANTS_KEY_NAME] && Array.isArray(featureFlag[VARIANTS_KEY_NAME])) {
+                this.#featureFlagTracing.notifyMaxVariants(featureFlag[VARIANTS_KEY_NAME].length);
+            }
+            if (featureFlag[TELEMETRY_KEY_NAME] && featureFlag[TELEMETRY_KEY_NAME][ENABLED_KEY_NAME]) {
+                this.#featureFlagTracing.usesTelemetry = true;
+            }
+            if (featureFlag[ALLOCATION_KEY_NAME] && featureFlag[ALLOCATION_KEY_NAME][SEED_KEY_NAME]) {
+                this.#featureFlagTracing.usesSeed = true;
+            }
+        }
+    }
+}
+
+function getValidSelectors(selectors: SettingSelector[]): SettingSelector[] {
+    // below code deduplicates selectors by keyFilter and labelFilter, the latter selector wins
+    const uniqueSelectors: SettingSelector[] = [];
+    for (const selector of selectors) {
+        const existingSelectorIndex = uniqueSelectors.findIndex(s => s.keyFilter === selector.keyFilter && s.labelFilter === selector.labelFilter);
+        if (existingSelectorIndex >= 0) {
+            uniqueSelectors.splice(existingSelectorIndex, 1);
+        }
+        uniqueSelectors.push(selector);
+    }
+
+    return uniqueSelectors.map(selectorCandidate => {
+        const selector = { ...selectorCandidate };
+        if (!selector.keyFilter) {
+            throw new ArgumentError("Key filter cannot be null or empty.");
+        }
+        if (!selector.labelFilter) {
+            selector.labelFilter = LabelFilter.Null;
+        }
+        if (selector.labelFilter.includes("*") || selector.labelFilter.includes(",")) {
+            throw new ArgumentError("The characters '*' and ',' are not supported in label filters.");
+        }
+        return selector;
+    });
+}
+
+function getValidKeyValueSelectors(selectors?: SettingSelector[]): SettingSelector[] {
+    if (selectors === undefined || selectors.length === 0) {
+        // Default selector: key: *, label: \0
+        return [{ keyFilter: KeyFilter.Any, labelFilter: LabelFilter.Null }];
+    }
+    return getValidSelectors(selectors);
+}
+
+function getValidFeatureFlagSelectors(selectors?: SettingSelector[]): SettingSelector[] {
+    if (selectors === undefined || selectors.length === 0) {
+        // Default selector: key: *, label: \0
+        return [{ keyFilter: `${featureFlagPrefix}${KeyFilter.Any}`, labelFilter: LabelFilter.Null }];
+    }
+    selectors.forEach(selector => {
+        selector.keyFilter = `${featureFlagPrefix}${selector.keyFilter}`;
+    });
+    return getValidSelectors(selectors);
+}