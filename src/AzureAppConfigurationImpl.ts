--- conflicted
+++ resolved
@@ -88,14 +88,10 @@
     #ffRefreshTimer: RefreshTimer;
 
     // Key Vault references
-<<<<<<< HEAD
     #secretRefreshEnabled: boolean = false;
     #secretReferences: ConfigurationSetting[] = []; // cached key vault references
     #secretRefreshTimer: RefreshTimer;
-    #resolveSecretInParallel: boolean = false;
-=======
     #resolveSecretsInParallel: boolean = false;
->>>>>>> 9861d03f
 
     /**
      * Selectors of key-values obtained from @see AzureAppConfigurationOptions.selectors
@@ -178,7 +174,6 @@
             }
         }
 
-<<<<<<< HEAD
         if (options?.keyVaultOptions !== undefined) {
             const { secretRefreshIntervalInMs } = options.keyVaultOptions;
             if (secretRefreshIntervalInMs !== undefined) {
@@ -188,11 +183,7 @@
                 this.#secretRefreshEnabled = true;
                 this.#secretRefreshTimer = new RefreshTimer(secretRefreshIntervalInMs);
             }
-            this.#resolveSecretInParallel = options.keyVaultOptions.parallelSecretResolutionEnabled ?? false;
-=======
-        if (options?.keyVaultOptions?.parallelSecretResolutionEnabled) {
-            this.#resolveSecretsInParallel = options.keyVaultOptions.parallelSecretResolutionEnabled;
->>>>>>> 9861d03f
+            this.#resolveSecretsInParallel = options.keyVaultOptions.parallelSecretResolutionEnabled ?? false;
         }
         this.#adapters.push(new AzureKeyVaultKeyValueAdapter(options?.keyVaultOptions, this.#secretRefreshTimer));
         this.#adapters.push(new JsonKeyValueAdapter());
@@ -527,33 +518,18 @@
         }
 
         for (const setting of loadedSettings) {
-<<<<<<< HEAD
             if (isSecretReference(setting)) {
                 this.#secretReferences.push(setting); // cache secret references for resolve/refresh secret separately
-                if (this.#resolveSecretInParallel) {
-                    continue;
-                }
-=======
-            if (this.#resolveSecretsInParallel && isSecretReference(setting)) {
-                // secret references are resolved asynchronously to improve performance
-                const secretResolutionPromise = this.#processKeyValue(setting)
-                    .then(([key, value]) => {
-                        keyValues.push([key, value]);
-                    });
-                secretResolutionPromises.push(secretResolutionPromise);
                 continue;
->>>>>>> 9861d03f
             }
             // adapt configuration settings to key-values
             const [key, value] = await this.#processKeyValue(setting);
             keyValues.push([key, value]);
         }
-        
-        if (this.#resolveSecretInParallel) {
-            await this.#resolveSecretsInParallel(this.#secretReferences, (key, value) => {
-                keyValues.push([key, value]);
-            });
-        }
+
+        await this.#resolveSecretReferences(this.#secretReferences, (key, value) => {
+            keyValues.push([key, value]);
+        });
 
         this.#clearLoadedKeyValues(); // clear existing key-values in case of configuration setting deletion
         for (const [k, v] of keyValues) {
@@ -684,16 +660,9 @@
             return Promise.resolve(false);
         }
 
-        if (this.#resolveSecretInParallel) {
-            await this.#resolveSecretsInParallel(this.#secretReferences, (key, value) => {
-                this.#configMap.set(key, value);
-            });
-        } else {
-            for (const setting of this.#secretReferences) {
-                const [key, value] = await this.#processKeyValue(setting);
-                this.#configMap.set(key, value);
-            }
-        }
+        await this.#resolveSecretReferences(this.#secretReferences, (key, value) => {
+            this.#configMap.set(key, value);
+        });
 
         this.#secretRefreshTimer.reset();
         return Promise.resolve(true);
@@ -801,22 +770,29 @@
         throw new Error("All fallback clients failed to get configuration settings.");
     }
 
-    async #resolveSecretsInParallel(secretReferences: ConfigurationSetting[], resultHandler: (key: string, value: unknown) => void): Promise<void> {
+    async #resolveSecretReferences(secretReferences: ConfigurationSetting[], resultHandler: (key: string, value: unknown) => void): Promise<void> {
         if (secretReferences.length === 0) {
             return;
         }
 
-        const secretResolutionPromises: Promise<void>[] = [];
-        for (const setting of secretReferences) {
-            const secretResolutionPromise = this.#processKeyValue(setting)
-                .then(([key, value]) => {
-                    resultHandler(key, value);
-                });
-            secretResolutionPromises.push(secretResolutionPromise);
-        }
-
-        // Wait for all secret resolution promises to be resolved
-        await Promise.all(secretResolutionPromises);
+        if (this.#resolveSecretsInParallel) {
+            const secretResolutionPromises: Promise<void>[] = [];
+            for (const setting of secretReferences) {
+                const secretResolutionPromise = this.#processKeyValue(setting)
+                    .then(([key, value]) => {
+                        resultHandler(key, value);
+                    });
+                secretResolutionPromises.push(secretResolutionPromise);
+            }
+
+            // Wait for all secret resolution promises to be resolved
+            await Promise.all(secretResolutionPromises);
+        } else {
+            for (const setting of secretReferences) {
+                const [key, value] = await this.#processKeyValue(setting);
+                resultHandler(key, value);
+            }
+        }
     }
 
     async #processKeyValue(setting: ConfigurationSetting<string>): Promise<[string, unknown]> {
