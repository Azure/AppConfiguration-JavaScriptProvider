--- conflicted
+++ resolved
@@ -1,809 +1,795 @@
-// Copyright (c) Microsoft Corporation.
-// Licensed under the MIT license.
-
-import { AppConfigurationClient, ConfigurationSetting, ConfigurationSettingId, GetConfigurationSettingOptions, GetConfigurationSettingResponse, ListConfigurationSettingsOptions, featureFlagPrefix, isFeatureFlag } from "@azure/app-configuration";
-import { isRestError } from "@azure/core-rest-pipeline";
-<<<<<<< HEAD
-import { AzureAppConfiguration, ConfigurationObjectConstructionOptions } from "./AzureAppConfiguration";
-import { AzureAppConfigurationOptions } from "./AzureAppConfigurationOptions";
-import { IKeyValueAdapter } from "./IKeyValueAdapter";
-import { JsonKeyValueAdapter } from "./JsonKeyValueAdapter";
-import { DEFAULT_REFRESH_INTERVAL_IN_MS, MIN_REFRESH_INTERVAL_IN_MS } from "./RefreshOptions";
-import { Disposable } from "./common/disposable";
-import { base64Helper, jsonSorter } from "./common/utils";
-import {
-    FEATURE_FLAGS_KEY_NAME,
-    FEATURE_MANAGEMENT_KEY_NAME,
-    NAME_KEY_NAME,
-    TELEMETRY_KEY_NAME,
-    ENABLED_KEY_NAME,
-    METADATA_KEY_NAME,
-    ETAG_KEY_NAME,
-    FEATURE_FLAG_ID_KEY_NAME,
-    FEATURE_FLAG_REFERENCE_KEY_NAME,
-    ALLOCATION_ID_KEY_NAME,
-    ALLOCATION_KEY_NAME,
-    DEFAULT_WHEN_ENABLED_KEY_NAME,
-    PERCENTILE_KEY_NAME,
-    FROM_KEY_NAME,
-    TO_KEY_NAME,
-    SEED_KEY_NAME,
-    VARIANT_KEY_NAME,
-    VARIANTS_KEY_NAME,
-    CONFIGURATION_VALUE_KEY_NAME
-} from "./featureManagement/constants";
-import { AzureKeyVaultKeyValueAdapter } from "./keyvault/AzureKeyVaultKeyValueAdapter";
-import { RefreshTimer } from "./refresh/RefreshTimer";
-import { getConfigurationSettingWithTrace, listConfigurationSettingsWithTrace, requestTracingEnabled } from "./requestTracing/utils";
-import { KeyFilter, LabelFilter, SettingSelector } from "./types";
-=======
-import { AzureAppConfiguration, ConfigurationObjectConstructionOptions } from "./AzureAppConfiguration.js";
-import { AzureAppConfigurationOptions } from "./AzureAppConfigurationOptions.js";
-import { IKeyValueAdapter } from "./IKeyValueAdapter.js";
-import { JsonKeyValueAdapter } from "./JsonKeyValueAdapter.js";
-import { DEFAULT_REFRESH_INTERVAL_IN_MS, MIN_REFRESH_INTERVAL_IN_MS } from "./RefreshOptions.js";
-import { Disposable } from "./common/disposable.js";
-import { FEATURE_FLAGS_KEY_NAME, FEATURE_MANAGEMENT_KEY_NAME, TELEMETRY_KEY_NAME, ENABLED_KEY_NAME, METADATA_KEY_NAME, ETAG_KEY_NAME, FEATURE_FLAG_ID_KEY_NAME, FEATURE_FLAG_REFERENCE_KEY_NAME } from "./featureManagement/constants.js";
-import { AzureKeyVaultKeyValueAdapter } from "./keyvault/AzureKeyVaultKeyValueAdapter.js";
-import { RefreshTimer } from "./refresh/RefreshTimer.js";
-import { getConfigurationSettingWithTrace, listConfigurationSettingsWithTrace, requestTracingEnabled } from "./requestTracing/utils.js";
-import { KeyFilter, LabelFilter, SettingSelector } from "./types.js";
->>>>>>> 75036884
-
-type PagedSettingSelector = SettingSelector & {
-    /**
-     * Key: page eTag, Value: feature flag configurations
-     */
-    pageEtags?: string[];
-};
-
-export class AzureAppConfigurationImpl implements AzureAppConfiguration {
-    /**
-     * Hosting key-value pairs in the configuration store.
-     */
-    #configMap: Map<string, any> = new Map<string, any>();
-
-    #adapters: IKeyValueAdapter[] = [];
-    /**
-     * Trim key prefixes sorted in descending order.
-     * Since multiple prefixes could start with the same characters, we need to trim the longest prefix first.
-     */
-    #sortedTrimKeyPrefixes: string[] | undefined;
-    readonly #requestTracingEnabled: boolean;
-    #client: AppConfigurationClient;
-    #clientEndpoint: string | undefined;
-    #options: AzureAppConfigurationOptions | undefined;
-    #isInitialLoadCompleted: boolean = false;
-
-    // Refresh
-    #refreshInterval: number = DEFAULT_REFRESH_INTERVAL_IN_MS;
-    #onRefreshListeners: Array<() => any> = [];
-    /**
-     * Aka watched settings.
-     */
-    #sentinels: ConfigurationSettingId[] = [];
-    #refreshTimer: RefreshTimer;
-
-    // Feature flags
-    #featureFlagRefreshInterval: number = DEFAULT_REFRESH_INTERVAL_IN_MS;
-    #featureFlagRefreshTimer: RefreshTimer;
-
-    // selectors
-    #featureFlagSelectors: PagedSettingSelector[] = [];
-
-    constructor(
-        client: AppConfigurationClient,
-        clientEndpoint: string | undefined,
-        options: AzureAppConfigurationOptions | undefined
-    ) {
-        this.#client = client;
-        this.#clientEndpoint = clientEndpoint;
-        this.#options = options;
-
-        // Enable request tracing if not opt-out
-        this.#requestTracingEnabled = options?.requestTracingOptions?.enabled ?? requestTracingEnabled();
-
-        if (options?.trimKeyPrefixes) {
-            this.#sortedTrimKeyPrefixes = [...options.trimKeyPrefixes].sort((a, b) => b.localeCompare(a));
-        }
-
-        if (options?.refreshOptions?.enabled) {
-            const { watchedSettings, refreshIntervalInMs } = options.refreshOptions;
-            // validate watched settings
-            if (watchedSettings === undefined || watchedSettings.length === 0) {
-                throw new Error("Refresh is enabled but no watched settings are specified.");
-            }
-
-            // custom refresh interval
-            if (refreshIntervalInMs !== undefined) {
-                if (refreshIntervalInMs < MIN_REFRESH_INTERVAL_IN_MS) {
-                    throw new Error(`The refresh interval cannot be less than ${MIN_REFRESH_INTERVAL_IN_MS} milliseconds.`);
-
-                } else {
-                    this.#refreshInterval = refreshIntervalInMs;
-                }
-            }
-
-            for (const setting of watchedSettings) {
-                if (setting.key.includes("*") || setting.key.includes(",")) {
-                    throw new Error("The characters '*' and ',' are not supported in key of watched settings.");
-                }
-                if (setting.label?.includes("*") || setting.label?.includes(",")) {
-                    throw new Error("The characters '*' and ',' are not supported in label of watched settings.");
-                }
-                this.#sentinels.push(setting);
-            }
-
-            this.#refreshTimer = new RefreshTimer(this.#refreshInterval);
-        }
-
-        // feature flag options
-        if (options?.featureFlagOptions?.enabled) {
-            // validate feature flag selectors
-            this.#featureFlagSelectors = getValidFeatureFlagSelectors(options.featureFlagOptions.selectors);
-
-            if (options.featureFlagOptions.refresh?.enabled) {
-                const { refreshIntervalInMs } = options.featureFlagOptions.refresh;
-                // custom refresh interval
-                if (refreshIntervalInMs !== undefined) {
-                    if (refreshIntervalInMs < MIN_REFRESH_INTERVAL_IN_MS) {
-                        throw new Error(`The feature flag refresh interval cannot be less than ${MIN_REFRESH_INTERVAL_IN_MS} milliseconds.`);
-                    } else {
-                        this.#featureFlagRefreshInterval = refreshIntervalInMs;
-                    }
-                }
-
-                this.#featureFlagRefreshTimer = new RefreshTimer(this.#featureFlagRefreshInterval);
-            }
-        }
-
-        this.#adapters.push(new AzureKeyVaultKeyValueAdapter(options?.keyVaultOptions));
-        this.#adapters.push(new JsonKeyValueAdapter());
-    }
-
-    // #region ReadonlyMap APIs
-    get<T>(key: string): T | undefined {
-        return this.#configMap.get(key);
-    }
-
-    forEach(callbackfn: (value: any, key: string, map: ReadonlyMap<string, any>) => void, thisArg?: any): void {
-        this.#configMap.forEach(callbackfn, thisArg);
-    }
-
-    has(key: string): boolean {
-        return this.#configMap.has(key);
-    }
-
-    get size(): number {
-        return this.#configMap.size;
-    }
-
-    entries(): MapIterator<[string, any]> {
-        return this.#configMap.entries();
-    }
-
-    keys(): MapIterator<string> {
-        return this.#configMap.keys();
-    }
-
-    values(): MapIterator<any> {
-        return this.#configMap.values();
-    }
-
-    [Symbol.iterator](): MapIterator<[string, any]> {
-        return this.#configMap[Symbol.iterator]();
-    }
-    // #endregion
-
-    get #refreshEnabled(): boolean {
-        return !!this.#options?.refreshOptions?.enabled;
-    }
-
-    get #featureFlagEnabled(): boolean {
-        return !!this.#options?.featureFlagOptions?.enabled;
-    }
-
-    get #featureFlagRefreshEnabled(): boolean {
-        return this.#featureFlagEnabled && !!this.#options?.featureFlagOptions?.refresh?.enabled;
-    }
-
-    get #requestTraceOptions() {
-        return {
-            requestTracingEnabled: this.#requestTracingEnabled,
-            initialLoadCompleted: this.#isInitialLoadCompleted,
-            appConfigOptions: this.#options
-        };
-    }
-
-    async #loadSelectedKeyValues(): Promise<ConfigurationSetting[]> {
-        const loadedSettings: ConfigurationSetting[] = [];
-
-        // validate selectors
-        const selectors = getValidKeyValueSelectors(this.#options?.selectors);
-
-        for (const selector of selectors) {
-            const listOptions: ListConfigurationSettingsOptions = {
-                keyFilter: selector.keyFilter,
-                labelFilter: selector.labelFilter
-            };
-
-            const settings = listConfigurationSettingsWithTrace(
-                this.#requestTraceOptions,
-                this.#client,
-                listOptions
-            );
-
-            for await (const setting of settings) {
-                if (!isFeatureFlag(setting)) { // exclude feature flags
-                    loadedSettings.push(setting);
-                }
-            }
-        }
-        return loadedSettings;
-    }
-
-    /**
-     * Update etag of watched settings from loaded data. If a watched setting is not covered by any selector, a request will be sent to retrieve it.
-     */
-    async #updateWatchedKeyValuesEtag(existingSettings: ConfigurationSetting[]): Promise<void> {
-        if (!this.#refreshEnabled) {
-            return;
-        }
-
-        for (const sentinel of this.#sentinels) {
-            const matchedSetting = existingSettings.find(s => s.key === sentinel.key && s.label === sentinel.label);
-            if (matchedSetting) {
-                sentinel.etag = matchedSetting.etag;
-            } else {
-                // Send a request to retrieve key-value since it may be either not loaded or loaded with a different label or different casing
-                const { key, label } = sentinel;
-                const response = await this.#getConfigurationSetting({ key, label });
-                if (response) {
-                    sentinel.etag = response.etag;
-                } else {
-                    sentinel.etag = undefined;
-                }
-            }
-        }
-    }
-
-    async #loadSelectedAndWatchedKeyValues() {
-        const keyValues: [key: string, value: unknown][] = [];
-        const loadedSettings = await this.#loadSelectedKeyValues();
-        await this.#updateWatchedKeyValuesEtag(loadedSettings);
-
-        // process key-values, watched settings have higher priority
-        for (const setting of loadedSettings) {
-            const [key, value] = await this.#processKeyValues(setting);
-            keyValues.push([key, value]);
-        }
-
-        this.#clearLoadedKeyValues(); // clear existing key-values in case of configuration setting deletion
-        for (const [k, v] of keyValues) {
-            this.#configMap.set(k, v);
-        }
-    }
-
-    async #clearLoadedKeyValues() {
-        for (const key of this.#configMap.keys()) {
-            if (key !== FEATURE_MANAGEMENT_KEY_NAME) {
-                this.#configMap.delete(key);
-            }
-        }
-    }
-
-    async #loadFeatureFlags() {
-        const featureFlagSettings: ConfigurationSetting[] = [];
-        for (const selector of this.#featureFlagSelectors) {
-            const listOptions: ListConfigurationSettingsOptions = {
-                keyFilter: `${featureFlagPrefix}${selector.keyFilter}`,
-                labelFilter: selector.labelFilter
-            };
-
-            const pageEtags: string[] = [];
-            const pageIterator = listConfigurationSettingsWithTrace(
-                this.#requestTraceOptions,
-                this.#client,
-                listOptions
-            ).byPage();
-            for await (const page of pageIterator) {
-                pageEtags.push(page.etag ?? "");
-                for (const setting of page.items) {
-                    if (isFeatureFlag(setting)) {
-                        featureFlagSettings.push(setting);
-                    }
-                }
-            }
-            selector.pageEtags = pageEtags;
-        }
-
-        // parse feature flags
-        const featureFlags = await Promise.all(
-            featureFlagSettings.map(setting => this.#parseFeatureFlag(setting))
-        );
-
-        // feature_management is a reserved key, and feature_flags is an array of feature flags
-        this.#configMap.set(FEATURE_MANAGEMENT_KEY_NAME, { [FEATURE_FLAGS_KEY_NAME]: featureFlags });
-    }
-
-    /**
-     * Load the configuration store for the first time.
-     */
-    async load() {
-        await this.#loadSelectedAndWatchedKeyValues();
-        if (this.#featureFlagEnabled) {
-            await this.#loadFeatureFlags();
-        }
-        // Mark all settings have loaded at startup.
-        this.#isInitialLoadCompleted = true;
-    }
-
-    /**
-     * Construct hierarchical data object from map.
-     */
-    constructConfigurationObject(options?: ConfigurationObjectConstructionOptions): Record<string, any> {
-        const separator = options?.separator ?? ".";
-        const validSeparators = [".", ",", ";", "-", "_", "__", "/", ":"];
-        if (!validSeparators.includes(separator)) {
-            throw new Error(`Invalid separator '${separator}'. Supported values: ${validSeparators.map(s => `'${s}'`).join(", ")}.`);
-        }
-
-        // construct hierarchical data object from map
-        const data: Record<string, any> = {};
-        for (const [key, value] of this.#configMap) {
-            const segments = key.split(separator);
-            let current = data;
-            // construct hierarchical data object along the path
-            for (let i = 0; i < segments.length - 1; i++) {
-                const segment = segments[i];
-                // undefined or empty string
-                if (!segment) {
-                    throw new Error(`invalid key: ${key}`);
-                }
-                // create path if not exist
-                if (current[segment] === undefined) {
-                    current[segment] = {};
-                }
-                // The path has been occupied by a non-object value, causing ambiguity.
-                if (typeof current[segment] !== "object") {
-                    throw new Error(`Ambiguity occurs when constructing configuration object from key '${key}', value '${value}'. The path '${segments.slice(0, i + 1).join(separator)}' has been occupied.`);
-                }
-                current = current[segment];
-            }
-
-            const lastSegment = segments[segments.length - 1];
-            if (current[lastSegment] !== undefined) {
-                throw new Error(`Ambiguity occurs when constructing configuration object from key '${key}', value '${value}'. The key should not be part of another key.`);
-            }
-            // set value to the last segment
-            current[lastSegment] = value;
-        }
-        return data;
-    }
-
-    /**
-     * Refresh the configuration store.
-     */
-    async refresh(): Promise<void> {
-        if (!this.#refreshEnabled && !this.#featureFlagRefreshEnabled) {
-            throw new Error("Refresh is not enabled for key-values or feature flags.");
-        }
-
-        const refreshTasks: Promise<boolean>[] = [];
-        if (this.#refreshEnabled) {
-            refreshTasks.push(this.#refreshKeyValues());
-        }
-        if (this.#featureFlagRefreshEnabled) {
-            refreshTasks.push(this.#refreshFeatureFlags());
-        }
-
-        // wait until all tasks are either resolved or rejected
-        const results = await Promise.allSettled(refreshTasks);
-
-        // check if any refresh task failed
-        for (const result of results) {
-            if (result.status === "rejected") {
-                throw result.reason;
-            }
-        }
-
-        // check if any refresh task succeeded
-        const anyRefreshed = results.some(result => result.status === "fulfilled" && result.value === true);
-        if (anyRefreshed) {
-            // successfully refreshed, run callbacks in async
-            for (const listener of this.#onRefreshListeners) {
-                listener();
-            }
-        }
-    }
-
-    /**
-     * Refresh key-values.
-     * @returns true if key-values are refreshed, false otherwise.
-     */
-    async #refreshKeyValues(): Promise<boolean> {
-        // if still within refresh interval/backoff, return
-        if (!this.#refreshTimer.canRefresh()) {
-            return Promise.resolve(false);
-        }
-
-        // try refresh if any of watched settings is changed.
-        let needRefresh = false;
-        for (const sentinel of this.#sentinels.values()) {
-            const response = await this.#getConfigurationSetting(sentinel, {
-                onlyIfChanged: true
-            });
-
-            if (response?.statusCode === 200 // created or changed
-                || (response === undefined && sentinel.etag !== undefined) // deleted
-            ) {
-                sentinel.etag = response?.etag;// update etag of the sentinel
-                needRefresh = true;
-                break;
-            }
-        }
-
-        if (needRefresh) {
-            try {
-                await this.#loadSelectedAndWatchedKeyValues();
-            } catch (error) {
-                // if refresh failed, backoff
-                this.#refreshTimer.backoff();
-                throw error;
-            }
-        }
-
-        this.#refreshTimer.reset();
-        return Promise.resolve(needRefresh);
-    }
-
-    /**
-     * Refresh feature flags.
-     * @returns true if feature flags are refreshed, false otherwise.
-     */
-    async #refreshFeatureFlags(): Promise<boolean> {
-        // if still within refresh interval/backoff, return
-        if (!this.#featureFlagRefreshTimer.canRefresh()) {
-            return Promise.resolve(false);
-        }
-
-        // check if any feature flag is changed
-        let needRefresh = false;
-        for (const selector of this.#featureFlagSelectors) {
-            const listOptions: ListConfigurationSettingsOptions = {
-                keyFilter: `${featureFlagPrefix}${selector.keyFilter}`,
-                labelFilter: selector.labelFilter,
-                pageEtags: selector.pageEtags
-            };
-            const pageIterator = listConfigurationSettingsWithTrace(
-                this.#requestTraceOptions,
-                this.#client,
-                listOptions
-            ).byPage();
-
-            for await (const page of pageIterator) {
-                if (page._response.status === 200) { // created or changed
-                    needRefresh = true;
-                    break;
-                }
-            }
-
-            if (needRefresh) {
-                break; // short-circuit if result from any of the selectors is changed
-            }
-        }
-
-        if (needRefresh) {
-            try {
-                await this.#loadFeatureFlags();
-            } catch (error) {
-                // if refresh failed, backoff
-                this.#featureFlagRefreshTimer.backoff();
-                throw error;
-            }
-        }
-
-        this.#featureFlagRefreshTimer.reset();
-        return Promise.resolve(needRefresh);
-    }
-
-    onRefresh(listener: () => any, thisArg?: any): Disposable {
-        if (!this.#refreshEnabled && !this.#featureFlagRefreshEnabled) {
-            throw new Error("Refresh is not enabled for key-values or feature flags.");
-        }
-
-        const boundedListener = listener.bind(thisArg);
-        this.#onRefreshListeners.push(boundedListener);
-
-        const remove = () => {
-            const index = this.#onRefreshListeners.indexOf(boundedListener);
-            if (index >= 0) {
-                this.#onRefreshListeners.splice(index, 1);
-            }
-        };
-        return new Disposable(remove);
-    }
-
-    async #processKeyValues(setting: ConfigurationSetting<string>): Promise<[string, unknown]> {
-        const [key, value] = await this.#processAdapters(setting);
-        const trimmedKey = this.#keyWithPrefixesTrimmed(key);
-        return [trimmedKey, value];
-    }
-
-    async #processAdapters(setting: ConfigurationSetting<string>): Promise<[string, unknown]> {
-        for (const adapter of this.#adapters) {
-            if (adapter.canProcess(setting)) {
-                return adapter.processKeyValue(setting);
-            }
-        }
-        return [setting.key, setting.value];
-    }
-
-    #keyWithPrefixesTrimmed(key: string): string {
-        if (this.#sortedTrimKeyPrefixes) {
-            for (const prefix of this.#sortedTrimKeyPrefixes) {
-                if (key.startsWith(prefix)) {
-                    return key.slice(prefix.length);
-                }
-            }
-        }
-        return key;
-    }
-
-    /**
-     * Get a configuration setting by key and label. If the setting is not found, return undefine instead of throwing an error.
-     */
-    async #getConfigurationSetting(configurationSettingId: ConfigurationSettingId, customOptions?: GetConfigurationSettingOptions): Promise<GetConfigurationSettingResponse | undefined> {
-        let response: GetConfigurationSettingResponse | undefined;
-        try {
-            response = await getConfigurationSettingWithTrace(
-                this.#requestTraceOptions,
-                this.#client,
-                configurationSettingId,
-                customOptions
-            );
-        } catch (error) {
-            if (isRestError(error) && error.statusCode === 404) {
-                response = undefined;
-            } else {
-                throw error;
-            }
-        }
-        return response;
-    }
-
-    async #parseFeatureFlag(setting: ConfigurationSetting<string>): Promise<any> {
-        const rawFlag = setting.value;
-        if (rawFlag === undefined) {
-            throw new Error("The value of configuration setting cannot be undefined.");
-        }
-        const featureFlag = JSON.parse(rawFlag);
-
-        if (featureFlag[TELEMETRY_KEY_NAME] && featureFlag[TELEMETRY_KEY_NAME][ENABLED_KEY_NAME] === true) {
-            const metadata = featureFlag[TELEMETRY_KEY_NAME][METADATA_KEY_NAME];
-            const allocationId = await this.#generateAllocationId(featureFlag);
-            featureFlag[TELEMETRY_KEY_NAME][METADATA_KEY_NAME] = {
-                [ETAG_KEY_NAME]: setting.etag,
-                [FEATURE_FLAG_ID_KEY_NAME]: await this.#calculateFeatureFlagId(setting),
-                [FEATURE_FLAG_REFERENCE_KEY_NAME]: this.#createFeatureFlagReference(setting),
-                ...(allocationId !== "" && { [ALLOCATION_ID_KEY_NAME]: allocationId }),
-                ...(metadata || {})
-            };
-        }
-
-        return featureFlag;
-    }
-
-    async #calculateFeatureFlagId(setting: ConfigurationSetting<string>): Promise<string> {
-        let crypto;
-
-        // Check for browser environment
-        if (typeof window !== "undefined" && window.crypto && window.crypto.subtle) {
-            crypto = window.crypto;
-        }
-        // Check for Node.js environment
-        else if (typeof global !== "undefined" && global.crypto) {
-            crypto = global.crypto;
-        }
-        // Fallback to native Node.js crypto module
-        else {
-            try {
-                if (typeof module !== "undefined" && module.exports) {
-                    crypto = require("crypto");
-                }
-                else {
-                    crypto = await import("crypto");
-                }
-            } catch (error) {
-                console.error("Failed to load the crypto module:", error.message);
-                throw error;
-            }
-        }
-
-        let baseString = `${setting.key}\n`;
-        if (setting.label && setting.label.trim().length !== 0) {
-            baseString += `${setting.label}`;
-        }
-
-        // Convert to UTF-8 encoded bytes
-        const data = new TextEncoder().encode(baseString);
-
-        // In the browser, use crypto.subtle.digest
-        if (crypto.subtle) {
-            const hashBuffer = await crypto.subtle.digest("SHA-256", data);
-            const hashArray = new Uint8Array(hashBuffer);
-            // btoa/atob is also available in Node.js 18+
-            const base64String = btoa(String.fromCharCode(...hashArray));
-            const base64urlString = base64String.replace(/\+/g, "-").replace(/\//g, "_").replace(/=+$/, "");
-            return base64urlString;
-        }
-        // In Node.js, use the crypto module's hash function
-        else {
-            const hash = crypto.createHash("sha256").update(data).digest();
-            return hash.toString("base64url");
-        }
-    }
-
-    #createFeatureFlagReference(setting: ConfigurationSetting<string>): string {
-        let featureFlagReference = `${this.#clientEndpoint}kv/${setting.key}`;
-        if (setting.label && setting.label.trim().length !== 0) {
-            featureFlagReference += `?label=${setting.label}`;
-        }
-        return featureFlagReference;
-    }
-
-    async #generateAllocationId(featureFlag: any): Promise<string> {
-        let rawAllocationId = "";
-        // Only default variant when enabled and variants allocated by percentile involve in the experimentation
-        // The allocation id is genearted from default variant when enabled and percentile allocation
-        const variantsForExperiementation: string[] = [];
-
-        if (featureFlag[ALLOCATION_KEY_NAME]) {
-            rawAllocationId += `seed=${featureFlag[ALLOCATION_KEY_NAME][SEED_KEY_NAME] ?? ""}\ndefault_when_enabled=`;
-
-            if (featureFlag[ALLOCATION_KEY_NAME][DEFAULT_WHEN_ENABLED_KEY_NAME]) {
-                variantsForExperiementation.push(featureFlag[ALLOCATION_KEY_NAME][DEFAULT_WHEN_ENABLED_KEY_NAME]);
-                rawAllocationId += `${featureFlag[ALLOCATION_KEY_NAME][DEFAULT_WHEN_ENABLED_KEY_NAME]}`;
-            }
-
-            rawAllocationId += "\npercentiles=";
-
-            const percentileList = featureFlag[ALLOCATION_KEY_NAME][PERCENTILE_KEY_NAME];
-            if (percentileList) {
-                const sortedPercentileList = percentileList
-                    .filter(p =>
-                        (p[FROM_KEY_NAME] !== undefined) &&
-                        (p[TO_KEY_NAME] !== undefined) &&
-                        (p[VARIANT_KEY_NAME] !== undefined) &&
-                        (p[FROM_KEY_NAME] !== p[TO_KEY_NAME]))
-                    .sort((a, b) => a[FROM_KEY_NAME] - b[FROM_KEY_NAME]);
-
-                const percentileAllocation: string[] = [];
-                for (const percentile of sortedPercentileList) {
-                    variantsForExperiementation.push(percentile[VARIANT_KEY_NAME]);
-                    percentileAllocation.push(`${percentile[FROM_KEY_NAME]},${base64Helper(percentile[VARIANT_KEY_NAME])},${percentile[TO_KEY_NAME]}`);
-                }
-                rawAllocationId += percentileAllocation.join(";");
-            }
-        }
-
-        if (featureFlag[ALLOCATION_KEY_NAME] === undefined || (variantsForExperiementation.length === 0 && featureFlag[ALLOCATION_KEY_NAME][SEED_KEY_NAME] === undefined)) {
-            // All fields required for generating allocation id are missing, short-circuit and return empty string
-            return "";
-        }
-
-        rawAllocationId += "\nvariants=";
-
-        if (variantsForExperiementation.length !== 0) {
-            const variantsList = featureFlag[VARIANTS_KEY_NAME];
-            if (variantsList) {
-                const sortedVariantsList = variantsList
-                    .filter(v =>
-                        (v[NAME_KEY_NAME] !== undefined) &&
-                        variantsForExperiementation.includes(v[NAME_KEY_NAME]))
-                    .sort((a, b) => (a.name > b.name ? 1 : -1));
-
-                    const variantConfiguration: string[] = [];
-                    for (const variant of sortedVariantsList) {
-                        const configurationValue = JSON.stringify(variant[CONFIGURATION_VALUE_KEY_NAME], jsonSorter) ?? "";
-                        variantConfiguration.push(`${base64Helper(variant[NAME_KEY_NAME])},${configurationValue}`);
-                    }
-                    rawAllocationId += variantConfiguration.join(";");
-            }
-        }
-
-        let crypto;
-
-        // Check for browser environment
-        if (typeof window !== "undefined" && window.crypto && window.crypto.subtle) {
-            crypto = window.crypto;
-        }
-        // Check for Node.js environment
-        else if (typeof global !== "undefined" && global.crypto) {
-            crypto = global.crypto;
-        }
-        // Fallback to native Node.js crypto module
-        else {
-            try {
-                if (typeof module !== "undefined" && module.exports) {
-                    crypto = require("crypto");
-                }
-                else {
-                    crypto = await import("crypto");
-                }
-            } catch (error) {
-                console.error("Failed to load the crypto module:", error.message);
-                throw error;
-            }
-        }
-
-        // Convert to UTF-8 encoded bytes
-        const data = new TextEncoder().encode(rawAllocationId);
-
-        // In the browser, use crypto.subtle.digest
-        if (crypto.subtle) {
-            const hashBuffer = await crypto.subtle.digest("SHA-256", data);
-            const hashArray = new Uint8Array(hashBuffer);
-
-            // Only use the first 15 bytes
-            const first15Bytes = hashArray.slice(0, 15);
-
-            // btoa/atob is also available in Node.js 18+
-            const base64String = btoa(String.fromCharCode(...first15Bytes));
-            const base64urlString = base64String.replace(/\+/g, "-").replace(/\//g, "_").replace(/=+$/, "");
-            return base64urlString;
-        }
-        // In Node.js, use the crypto module's hash function
-        else {
-            const hash = crypto.createHash("sha256").update(data).digest();
-
-            // Only use the first 15 bytes
-            const first15Bytes = hash.slice(0, 15);
-
-            return first15Bytes.toString("base64url");
-        }
-    }
-}
-
-function getValidSelectors(selectors: SettingSelector[]): SettingSelector[] {
-    // below code deduplicates selectors by keyFilter and labelFilter, the latter selector wins
-    const uniqueSelectors: SettingSelector[] = [];
-    for (const selector of selectors) {
-        const existingSelectorIndex = uniqueSelectors.findIndex(s => s.keyFilter === selector.keyFilter && s.labelFilter === selector.labelFilter);
-        if (existingSelectorIndex >= 0) {
-            uniqueSelectors.splice(existingSelectorIndex, 1);
-        }
-        uniqueSelectors.push(selector);
-    }
-
-    return uniqueSelectors.map(selectorCandidate => {
-        const selector = { ...selectorCandidate };
-        if (!selector.keyFilter) {
-            throw new Error("Key filter cannot be null or empty.");
-        }
-        if (!selector.labelFilter) {
-            selector.labelFilter = LabelFilter.Null;
-        }
-        if (selector.labelFilter.includes("*") || selector.labelFilter.includes(",")) {
-            throw new Error("The characters '*' and ',' are not supported in label filters.");
-        }
-        return selector;
-    });
-}
-
-function getValidKeyValueSelectors(selectors?: SettingSelector[]): SettingSelector[] {
-    if (!selectors || selectors.length === 0) {
-        // Default selector: key: *, label: \0
-        return [{ keyFilter: KeyFilter.Any, labelFilter: LabelFilter.Null }];
-    }
-    return getValidSelectors(selectors);
-}
-
-function getValidFeatureFlagSelectors(selectors?: SettingSelector[]): SettingSelector[] {
-    if (!selectors || selectors.length === 0) {
-        // selectors must be explicitly provided.
-        throw new Error("Feature flag selectors must be provided.");
-    } else {
-        return getValidSelectors(selectors);
-    }
-}
+// Copyright (c) Microsoft Corporation.
+// Licensed under the MIT license.
+
+import { AppConfigurationClient, ConfigurationSetting, ConfigurationSettingId, GetConfigurationSettingOptions, GetConfigurationSettingResponse, ListConfigurationSettingsOptions, featureFlagPrefix, isFeatureFlag } from "@azure/app-configuration";
+import { isRestError } from "@azure/core-rest-pipeline";
+import { AzureAppConfiguration, ConfigurationObjectConstructionOptions } from "./AzureAppConfiguration.js";
+import { AzureAppConfigurationOptions } from "./AzureAppConfigurationOptions.js";
+import { IKeyValueAdapter } from "./IKeyValueAdapter.js";
+import { JsonKeyValueAdapter } from "./JsonKeyValueAdapter.js";
+import { DEFAULT_REFRESH_INTERVAL_IN_MS, MIN_REFRESH_INTERVAL_IN_MS } from "./RefreshOptions.js";
+import { Disposable } from "./common/disposable.js";
+import { base64Helper, jsonSorter } from "./common/utils.js";
+import {
+    FEATURE_FLAGS_KEY_NAME,
+    FEATURE_MANAGEMENT_KEY_NAME,
+    NAME_KEY_NAME,
+    TELEMETRY_KEY_NAME,
+    ENABLED_KEY_NAME,
+    METADATA_KEY_NAME,
+    ETAG_KEY_NAME,
+    FEATURE_FLAG_ID_KEY_NAME,
+    FEATURE_FLAG_REFERENCE_KEY_NAME,
+    ALLOCATION_ID_KEY_NAME,
+    ALLOCATION_KEY_NAME,
+    DEFAULT_WHEN_ENABLED_KEY_NAME,
+    PERCENTILE_KEY_NAME,
+    FROM_KEY_NAME,
+    TO_KEY_NAME,
+    SEED_KEY_NAME,
+    VARIANT_KEY_NAME,
+    VARIANTS_KEY_NAME,
+    CONFIGURATION_VALUE_KEY_NAME
+} from "./featureManagement/constants.js";
+import { AzureKeyVaultKeyValueAdapter } from "./keyvault/AzureKeyVaultKeyValueAdapter.js";
+import { RefreshTimer } from "./refresh/RefreshTimer.js";
+import { getConfigurationSettingWithTrace, listConfigurationSettingsWithTrace, requestTracingEnabled } from "./requestTracing/utils.js";
+import { KeyFilter, LabelFilter, SettingSelector } from "./types.js";
+
+type PagedSettingSelector = SettingSelector & {
+    /**
+     * Key: page eTag, Value: feature flag configurations
+     */
+    pageEtags?: string[];
+};
+
+export class AzureAppConfigurationImpl implements AzureAppConfiguration {
+    /**
+     * Hosting key-value pairs in the configuration store.
+     */
+    #configMap: Map<string, any> = new Map<string, any>();
+
+    #adapters: IKeyValueAdapter[] = [];
+    /**
+     * Trim key prefixes sorted in descending order.
+     * Since multiple prefixes could start with the same characters, we need to trim the longest prefix first.
+     */
+    #sortedTrimKeyPrefixes: string[] | undefined;
+    readonly #requestTracingEnabled: boolean;
+    #client: AppConfigurationClient;
+    #clientEndpoint: string | undefined;
+    #options: AzureAppConfigurationOptions | undefined;
+    #isInitialLoadCompleted: boolean = false;
+
+    // Refresh
+    #refreshInterval: number = DEFAULT_REFRESH_INTERVAL_IN_MS;
+    #onRefreshListeners: Array<() => any> = [];
+    /**
+     * Aka watched settings.
+     */
+    #sentinels: ConfigurationSettingId[] = [];
+    #refreshTimer: RefreshTimer;
+
+    // Feature flags
+    #featureFlagRefreshInterval: number = DEFAULT_REFRESH_INTERVAL_IN_MS;
+    #featureFlagRefreshTimer: RefreshTimer;
+
+    // selectors
+    #featureFlagSelectors: PagedSettingSelector[] = [];
+
+    constructor(
+        client: AppConfigurationClient,
+        clientEndpoint: string | undefined,
+        options: AzureAppConfigurationOptions | undefined
+    ) {
+        this.#client = client;
+        this.#clientEndpoint = clientEndpoint;
+        this.#options = options;
+
+        // Enable request tracing if not opt-out
+        this.#requestTracingEnabled = options?.requestTracingOptions?.enabled ?? requestTracingEnabled();
+
+        if (options?.trimKeyPrefixes) {
+            this.#sortedTrimKeyPrefixes = [...options.trimKeyPrefixes].sort((a, b) => b.localeCompare(a));
+        }
+
+        if (options?.refreshOptions?.enabled) {
+            const { watchedSettings, refreshIntervalInMs } = options.refreshOptions;
+            // validate watched settings
+            if (watchedSettings === undefined || watchedSettings.length === 0) {
+                throw new Error("Refresh is enabled but no watched settings are specified.");
+            }
+
+            // custom refresh interval
+            if (refreshIntervalInMs !== undefined) {
+                if (refreshIntervalInMs < MIN_REFRESH_INTERVAL_IN_MS) {
+                    throw new Error(`The refresh interval cannot be less than ${MIN_REFRESH_INTERVAL_IN_MS} milliseconds.`);
+
+                } else {
+                    this.#refreshInterval = refreshIntervalInMs;
+                }
+            }
+
+            for (const setting of watchedSettings) {
+                if (setting.key.includes("*") || setting.key.includes(",")) {
+                    throw new Error("The characters '*' and ',' are not supported in key of watched settings.");
+                }
+                if (setting.label?.includes("*") || setting.label?.includes(",")) {
+                    throw new Error("The characters '*' and ',' are not supported in label of watched settings.");
+                }
+                this.#sentinels.push(setting);
+            }
+
+            this.#refreshTimer = new RefreshTimer(this.#refreshInterval);
+        }
+
+        // feature flag options
+        if (options?.featureFlagOptions?.enabled) {
+            // validate feature flag selectors
+            this.#featureFlagSelectors = getValidFeatureFlagSelectors(options.featureFlagOptions.selectors);
+
+            if (options.featureFlagOptions.refresh?.enabled) {
+                const { refreshIntervalInMs } = options.featureFlagOptions.refresh;
+                // custom refresh interval
+                if (refreshIntervalInMs !== undefined) {
+                    if (refreshIntervalInMs < MIN_REFRESH_INTERVAL_IN_MS) {
+                        throw new Error(`The feature flag refresh interval cannot be less than ${MIN_REFRESH_INTERVAL_IN_MS} milliseconds.`);
+                    } else {
+                        this.#featureFlagRefreshInterval = refreshIntervalInMs;
+                    }
+                }
+
+                this.#featureFlagRefreshTimer = new RefreshTimer(this.#featureFlagRefreshInterval);
+            }
+        }
+
+        this.#adapters.push(new AzureKeyVaultKeyValueAdapter(options?.keyVaultOptions));
+        this.#adapters.push(new JsonKeyValueAdapter());
+    }
+
+    // #region ReadonlyMap APIs
+    get<T>(key: string): T | undefined {
+        return this.#configMap.get(key);
+    }
+
+    forEach(callbackfn: (value: any, key: string, map: ReadonlyMap<string, any>) => void, thisArg?: any): void {
+        this.#configMap.forEach(callbackfn, thisArg);
+    }
+
+    has(key: string): boolean {
+        return this.#configMap.has(key);
+    }
+
+    get size(): number {
+        return this.#configMap.size;
+    }
+
+    entries(): MapIterator<[string, any]> {
+        return this.#configMap.entries();
+    }
+
+    keys(): MapIterator<string> {
+        return this.#configMap.keys();
+    }
+
+    values(): MapIterator<any> {
+        return this.#configMap.values();
+    }
+
+    [Symbol.iterator](): MapIterator<[string, any]> {
+        return this.#configMap[Symbol.iterator]();
+    }
+    // #endregion
+
+    get #refreshEnabled(): boolean {
+        return !!this.#options?.refreshOptions?.enabled;
+    }
+
+    get #featureFlagEnabled(): boolean {
+        return !!this.#options?.featureFlagOptions?.enabled;
+    }
+
+    get #featureFlagRefreshEnabled(): boolean {
+        return this.#featureFlagEnabled && !!this.#options?.featureFlagOptions?.refresh?.enabled;
+    }
+
+    get #requestTraceOptions() {
+        return {
+            requestTracingEnabled: this.#requestTracingEnabled,
+            initialLoadCompleted: this.#isInitialLoadCompleted,
+            appConfigOptions: this.#options
+        };
+    }
+
+    async #loadSelectedKeyValues(): Promise<ConfigurationSetting[]> {
+        const loadedSettings: ConfigurationSetting[] = [];
+
+        // validate selectors
+        const selectors = getValidKeyValueSelectors(this.#options?.selectors);
+
+        for (const selector of selectors) {
+            const listOptions: ListConfigurationSettingsOptions = {
+                keyFilter: selector.keyFilter,
+                labelFilter: selector.labelFilter
+            };
+
+            const settings = listConfigurationSettingsWithTrace(
+                this.#requestTraceOptions,
+                this.#client,
+                listOptions
+            );
+
+            for await (const setting of settings) {
+                if (!isFeatureFlag(setting)) { // exclude feature flags
+                    loadedSettings.push(setting);
+                }
+            }
+        }
+        return loadedSettings;
+    }
+
+    /**
+     * Update etag of watched settings from loaded data. If a watched setting is not covered by any selector, a request will be sent to retrieve it.
+     */
+    async #updateWatchedKeyValuesEtag(existingSettings: ConfigurationSetting[]): Promise<void> {
+        if (!this.#refreshEnabled) {
+            return;
+        }
+
+        for (const sentinel of this.#sentinels) {
+            const matchedSetting = existingSettings.find(s => s.key === sentinel.key && s.label === sentinel.label);
+            if (matchedSetting) {
+                sentinel.etag = matchedSetting.etag;
+            } else {
+                // Send a request to retrieve key-value since it may be either not loaded or loaded with a different label or different casing
+                const { key, label } = sentinel;
+                const response = await this.#getConfigurationSetting({ key, label });
+                if (response) {
+                    sentinel.etag = response.etag;
+                } else {
+                    sentinel.etag = undefined;
+                }
+            }
+        }
+    }
+
+    async #loadSelectedAndWatchedKeyValues() {
+        const keyValues: [key: string, value: unknown][] = [];
+        const loadedSettings = await this.#loadSelectedKeyValues();
+        await this.#updateWatchedKeyValuesEtag(loadedSettings);
+
+        // process key-values, watched settings have higher priority
+        for (const setting of loadedSettings) {
+            const [key, value] = await this.#processKeyValues(setting);
+            keyValues.push([key, value]);
+        }
+
+        this.#clearLoadedKeyValues(); // clear existing key-values in case of configuration setting deletion
+        for (const [k, v] of keyValues) {
+            this.#configMap.set(k, v);
+        }
+    }
+
+    async #clearLoadedKeyValues() {
+        for (const key of this.#configMap.keys()) {
+            if (key !== FEATURE_MANAGEMENT_KEY_NAME) {
+                this.#configMap.delete(key);
+            }
+        }
+    }
+
+    async #loadFeatureFlags() {
+        const featureFlagSettings: ConfigurationSetting[] = [];
+        for (const selector of this.#featureFlagSelectors) {
+            const listOptions: ListConfigurationSettingsOptions = {
+                keyFilter: `${featureFlagPrefix}${selector.keyFilter}`,
+                labelFilter: selector.labelFilter
+            };
+
+            const pageEtags: string[] = [];
+            const pageIterator = listConfigurationSettingsWithTrace(
+                this.#requestTraceOptions,
+                this.#client,
+                listOptions
+            ).byPage();
+            for await (const page of pageIterator) {
+                pageEtags.push(page.etag ?? "");
+                for (const setting of page.items) {
+                    if (isFeatureFlag(setting)) {
+                        featureFlagSettings.push(setting);
+                    }
+                }
+            }
+            selector.pageEtags = pageEtags;
+        }
+
+        // parse feature flags
+        const featureFlags = await Promise.all(
+            featureFlagSettings.map(setting => this.#parseFeatureFlag(setting))
+        );
+
+        // feature_management is a reserved key, and feature_flags is an array of feature flags
+        this.#configMap.set(FEATURE_MANAGEMENT_KEY_NAME, { [FEATURE_FLAGS_KEY_NAME]: featureFlags });
+    }
+
+    /**
+     * Load the configuration store for the first time.
+     */
+    async load() {
+        await this.#loadSelectedAndWatchedKeyValues();
+        if (this.#featureFlagEnabled) {
+            await this.#loadFeatureFlags();
+        }
+        // Mark all settings have loaded at startup.
+        this.#isInitialLoadCompleted = true;
+    }
+
+    /**
+     * Construct hierarchical data object from map.
+     */
+    constructConfigurationObject(options?: ConfigurationObjectConstructionOptions): Record<string, any> {
+        const separator = options?.separator ?? ".";
+        const validSeparators = [".", ",", ";", "-", "_", "__", "/", ":"];
+        if (!validSeparators.includes(separator)) {
+            throw new Error(`Invalid separator '${separator}'. Supported values: ${validSeparators.map(s => `'${s}'`).join(", ")}.`);
+        }
+
+        // construct hierarchical data object from map
+        const data: Record<string, any> = {};
+        for (const [key, value] of this.#configMap) {
+            const segments = key.split(separator);
+            let current = data;
+            // construct hierarchical data object along the path
+            for (let i = 0; i < segments.length - 1; i++) {
+                const segment = segments[i];
+                // undefined or empty string
+                if (!segment) {
+                    throw new Error(`invalid key: ${key}`);
+                }
+                // create path if not exist
+                if (current[segment] === undefined) {
+                    current[segment] = {};
+                }
+                // The path has been occupied by a non-object value, causing ambiguity.
+                if (typeof current[segment] !== "object") {
+                    throw new Error(`Ambiguity occurs when constructing configuration object from key '${key}', value '${value}'. The path '${segments.slice(0, i + 1).join(separator)}' has been occupied.`);
+                }
+                current = current[segment];
+            }
+
+            const lastSegment = segments[segments.length - 1];
+            if (current[lastSegment] !== undefined) {
+                throw new Error(`Ambiguity occurs when constructing configuration object from key '${key}', value '${value}'. The key should not be part of another key.`);
+            }
+            // set value to the last segment
+            current[lastSegment] = value;
+        }
+        return data;
+    }
+
+    /**
+     * Refresh the configuration store.
+     */
+    async refresh(): Promise<void> {
+        if (!this.#refreshEnabled && !this.#featureFlagRefreshEnabled) {
+            throw new Error("Refresh is not enabled for key-values or feature flags.");
+        }
+
+        const refreshTasks: Promise<boolean>[] = [];
+        if (this.#refreshEnabled) {
+            refreshTasks.push(this.#refreshKeyValues());
+        }
+        if (this.#featureFlagRefreshEnabled) {
+            refreshTasks.push(this.#refreshFeatureFlags());
+        }
+
+        // wait until all tasks are either resolved or rejected
+        const results = await Promise.allSettled(refreshTasks);
+
+        // check if any refresh task failed
+        for (const result of results) {
+            if (result.status === "rejected") {
+                throw result.reason;
+            }
+        }
+
+        // check if any refresh task succeeded
+        const anyRefreshed = results.some(result => result.status === "fulfilled" && result.value === true);
+        if (anyRefreshed) {
+            // successfully refreshed, run callbacks in async
+            for (const listener of this.#onRefreshListeners) {
+                listener();
+            }
+        }
+    }
+
+    /**
+     * Refresh key-values.
+     * @returns true if key-values are refreshed, false otherwise.
+     */
+    async #refreshKeyValues(): Promise<boolean> {
+        // if still within refresh interval/backoff, return
+        if (!this.#refreshTimer.canRefresh()) {
+            return Promise.resolve(false);
+        }
+
+        // try refresh if any of watched settings is changed.
+        let needRefresh = false;
+        for (const sentinel of this.#sentinels.values()) {
+            const response = await this.#getConfigurationSetting(sentinel, {
+                onlyIfChanged: true
+            });
+
+            if (response?.statusCode === 200 // created or changed
+                || (response === undefined && sentinel.etag !== undefined) // deleted
+            ) {
+                sentinel.etag = response?.etag;// update etag of the sentinel
+                needRefresh = true;
+                break;
+            }
+        }
+
+        if (needRefresh) {
+            try {
+                await this.#loadSelectedAndWatchedKeyValues();
+            } catch (error) {
+                // if refresh failed, backoff
+                this.#refreshTimer.backoff();
+                throw error;
+            }
+        }
+
+        this.#refreshTimer.reset();
+        return Promise.resolve(needRefresh);
+    }
+
+    /**
+     * Refresh feature flags.
+     * @returns true if feature flags are refreshed, false otherwise.
+     */
+    async #refreshFeatureFlags(): Promise<boolean> {
+        // if still within refresh interval/backoff, return
+        if (!this.#featureFlagRefreshTimer.canRefresh()) {
+            return Promise.resolve(false);
+        }
+
+        // check if any feature flag is changed
+        let needRefresh = false;
+        for (const selector of this.#featureFlagSelectors) {
+            const listOptions: ListConfigurationSettingsOptions = {
+                keyFilter: `${featureFlagPrefix}${selector.keyFilter}`,
+                labelFilter: selector.labelFilter,
+                pageEtags: selector.pageEtags
+            };
+            const pageIterator = listConfigurationSettingsWithTrace(
+                this.#requestTraceOptions,
+                this.#client,
+                listOptions
+            ).byPage();
+
+            for await (const page of pageIterator) {
+                if (page._response.status === 200) { // created or changed
+                    needRefresh = true;
+                    break;
+                }
+            }
+
+            if (needRefresh) {
+                break; // short-circuit if result from any of the selectors is changed
+            }
+        }
+
+        if (needRefresh) {
+            try {
+                await this.#loadFeatureFlags();
+            } catch (error) {
+                // if refresh failed, backoff
+                this.#featureFlagRefreshTimer.backoff();
+                throw error;
+            }
+        }
+
+        this.#featureFlagRefreshTimer.reset();
+        return Promise.resolve(needRefresh);
+    }
+
+    onRefresh(listener: () => any, thisArg?: any): Disposable {
+        if (!this.#refreshEnabled && !this.#featureFlagRefreshEnabled) {
+            throw new Error("Refresh is not enabled for key-values or feature flags.");
+        }
+
+        const boundedListener = listener.bind(thisArg);
+        this.#onRefreshListeners.push(boundedListener);
+
+        const remove = () => {
+            const index = this.#onRefreshListeners.indexOf(boundedListener);
+            if (index >= 0) {
+                this.#onRefreshListeners.splice(index, 1);
+            }
+        };
+        return new Disposable(remove);
+    }
+
+    async #processKeyValues(setting: ConfigurationSetting<string>): Promise<[string, unknown]> {
+        const [key, value] = await this.#processAdapters(setting);
+        const trimmedKey = this.#keyWithPrefixesTrimmed(key);
+        return [trimmedKey, value];
+    }
+
+    async #processAdapters(setting: ConfigurationSetting<string>): Promise<[string, unknown]> {
+        for (const adapter of this.#adapters) {
+            if (adapter.canProcess(setting)) {
+                return adapter.processKeyValue(setting);
+            }
+        }
+        return [setting.key, setting.value];
+    }
+
+    #keyWithPrefixesTrimmed(key: string): string {
+        if (this.#sortedTrimKeyPrefixes) {
+            for (const prefix of this.#sortedTrimKeyPrefixes) {
+                if (key.startsWith(prefix)) {
+                    return key.slice(prefix.length);
+                }
+            }
+        }
+        return key;
+    }
+
+    /**
+     * Get a configuration setting by key and label. If the setting is not found, return undefine instead of throwing an error.
+     */
+    async #getConfigurationSetting(configurationSettingId: ConfigurationSettingId, customOptions?: GetConfigurationSettingOptions): Promise<GetConfigurationSettingResponse | undefined> {
+        let response: GetConfigurationSettingResponse | undefined;
+        try {
+            response = await getConfigurationSettingWithTrace(
+                this.#requestTraceOptions,
+                this.#client,
+                configurationSettingId,
+                customOptions
+            );
+        } catch (error) {
+            if (isRestError(error) && error.statusCode === 404) {
+                response = undefined;
+            } else {
+                throw error;
+            }
+        }
+        return response;
+    }
+
+    async #parseFeatureFlag(setting: ConfigurationSetting<string>): Promise<any> {
+        const rawFlag = setting.value;
+        if (rawFlag === undefined) {
+            throw new Error("The value of configuration setting cannot be undefined.");
+        }
+        const featureFlag = JSON.parse(rawFlag);
+
+        if (featureFlag[TELEMETRY_KEY_NAME] && featureFlag[TELEMETRY_KEY_NAME][ENABLED_KEY_NAME] === true) {
+            const metadata = featureFlag[TELEMETRY_KEY_NAME][METADATA_KEY_NAME];
+            const allocationId = await this.#generateAllocationId(featureFlag);
+            featureFlag[TELEMETRY_KEY_NAME][METADATA_KEY_NAME] = {
+                [ETAG_KEY_NAME]: setting.etag,
+                [FEATURE_FLAG_ID_KEY_NAME]: await this.#calculateFeatureFlagId(setting),
+                [FEATURE_FLAG_REFERENCE_KEY_NAME]: this.#createFeatureFlagReference(setting),
+                ...(allocationId !== "" && { [ALLOCATION_ID_KEY_NAME]: allocationId }),
+                ...(metadata || {})
+            };
+        }
+
+        return featureFlag;
+    }
+
+    async #calculateFeatureFlagId(setting: ConfigurationSetting<string>): Promise<string> {
+        let crypto;
+
+        // Check for browser environment
+        if (typeof window !== "undefined" && window.crypto && window.crypto.subtle) {
+            crypto = window.crypto;
+        }
+        // Check for Node.js environment
+        else if (typeof global !== "undefined" && global.crypto) {
+            crypto = global.crypto;
+        }
+        // Fallback to native Node.js crypto module
+        else {
+            try {
+                if (typeof module !== "undefined" && module.exports) {
+                    crypto = require("crypto");
+                }
+                else {
+                    crypto = await import("crypto");
+                }
+            } catch (error) {
+                console.error("Failed to load the crypto module:", error.message);
+                throw error;
+            }
+        }
+
+        let baseString = `${setting.key}\n`;
+        if (setting.label && setting.label.trim().length !== 0) {
+            baseString += `${setting.label}`;
+        }
+
+        // Convert to UTF-8 encoded bytes
+        const data = new TextEncoder().encode(baseString);
+
+        // In the browser, use crypto.subtle.digest
+        if (crypto.subtle) {
+            const hashBuffer = await crypto.subtle.digest("SHA-256", data);
+            const hashArray = new Uint8Array(hashBuffer);
+            // btoa/atob is also available in Node.js 18+
+            const base64String = btoa(String.fromCharCode(...hashArray));
+            const base64urlString = base64String.replace(/\+/g, "-").replace(/\//g, "_").replace(/=+$/, "");
+            return base64urlString;
+        }
+        // In Node.js, use the crypto module's hash function
+        else {
+            const hash = crypto.createHash("sha256").update(data).digest();
+            return hash.toString("base64url");
+        }
+    }
+
+    #createFeatureFlagReference(setting: ConfigurationSetting<string>): string {
+        let featureFlagReference = `${this.#clientEndpoint}kv/${setting.key}`;
+        if (setting.label && setting.label.trim().length !== 0) {
+            featureFlagReference += `?label=${setting.label}`;
+        }
+        return featureFlagReference;
+    }
+
+    async #generateAllocationId(featureFlag: any): Promise<string> {
+        let rawAllocationId = "";
+        // Only default variant when enabled and variants allocated by percentile involve in the experimentation
+        // The allocation id is genearted from default variant when enabled and percentile allocation
+        const variantsForExperiementation: string[] = [];
+
+        if (featureFlag[ALLOCATION_KEY_NAME]) {
+            rawAllocationId += `seed=${featureFlag[ALLOCATION_KEY_NAME][SEED_KEY_NAME] ?? ""}\ndefault_when_enabled=`;
+
+            if (featureFlag[ALLOCATION_KEY_NAME][DEFAULT_WHEN_ENABLED_KEY_NAME]) {
+                variantsForExperiementation.push(featureFlag[ALLOCATION_KEY_NAME][DEFAULT_WHEN_ENABLED_KEY_NAME]);
+                rawAllocationId += `${featureFlag[ALLOCATION_KEY_NAME][DEFAULT_WHEN_ENABLED_KEY_NAME]}`;
+            }
+
+            rawAllocationId += "\npercentiles=";
+
+            const percentileList = featureFlag[ALLOCATION_KEY_NAME][PERCENTILE_KEY_NAME];
+            if (percentileList) {
+                const sortedPercentileList = percentileList
+                    .filter(p =>
+                        (p[FROM_KEY_NAME] !== undefined) &&
+                        (p[TO_KEY_NAME] !== undefined) &&
+                        (p[VARIANT_KEY_NAME] !== undefined) &&
+                        (p[FROM_KEY_NAME] !== p[TO_KEY_NAME]))
+                    .sort((a, b) => a[FROM_KEY_NAME] - b[FROM_KEY_NAME]);
+
+                const percentileAllocation: string[] = [];
+                for (const percentile of sortedPercentileList) {
+                    variantsForExperiementation.push(percentile[VARIANT_KEY_NAME]);
+                    percentileAllocation.push(`${percentile[FROM_KEY_NAME]},${base64Helper(percentile[VARIANT_KEY_NAME])},${percentile[TO_KEY_NAME]}`);
+                }
+                rawAllocationId += percentileAllocation.join(";");
+            }
+        }
+
+        if (featureFlag[ALLOCATION_KEY_NAME] === undefined || (variantsForExperiementation.length === 0 && featureFlag[ALLOCATION_KEY_NAME][SEED_KEY_NAME] === undefined)) {
+            // All fields required for generating allocation id are missing, short-circuit and return empty string
+            return "";
+        }
+
+        rawAllocationId += "\nvariants=";
+
+        if (variantsForExperiementation.length !== 0) {
+            const variantsList = featureFlag[VARIANTS_KEY_NAME];
+            if (variantsList) {
+                const sortedVariantsList = variantsList
+                    .filter(v =>
+                        (v[NAME_KEY_NAME] !== undefined) &&
+                        variantsForExperiementation.includes(v[NAME_KEY_NAME]))
+                    .sort((a, b) => (a.name > b.name ? 1 : -1));
+
+                    const variantConfiguration: string[] = [];
+                    for (const variant of sortedVariantsList) {
+                        const configurationValue = JSON.stringify(variant[CONFIGURATION_VALUE_KEY_NAME], jsonSorter) ?? "";
+                        variantConfiguration.push(`${base64Helper(variant[NAME_KEY_NAME])},${configurationValue}`);
+                    }
+                    rawAllocationId += variantConfiguration.join(";");
+            }
+        }
+
+        let crypto;
+
+        // Check for browser environment
+        if (typeof window !== "undefined" && window.crypto && window.crypto.subtle) {
+            crypto = window.crypto;
+        }
+        // Check for Node.js environment
+        else if (typeof global !== "undefined" && global.crypto) {
+            crypto = global.crypto;
+        }
+        // Fallback to native Node.js crypto module
+        else {
+            try {
+                if (typeof module !== "undefined" && module.exports) {
+                    crypto = require("crypto");
+                }
+                else {
+                    crypto = await import("crypto");
+                }
+            } catch (error) {
+                console.error("Failed to load the crypto module:", error.message);
+                throw error;
+            }
+        }
+
+        // Convert to UTF-8 encoded bytes
+        const data = new TextEncoder().encode(rawAllocationId);
+
+        // In the browser, use crypto.subtle.digest
+        if (crypto.subtle) {
+            const hashBuffer = await crypto.subtle.digest("SHA-256", data);
+            const hashArray = new Uint8Array(hashBuffer);
+
+            // Only use the first 15 bytes
+            const first15Bytes = hashArray.slice(0, 15);
+
+            // btoa/atob is also available in Node.js 18+
+            const base64String = btoa(String.fromCharCode(...first15Bytes));
+            const base64urlString = base64String.replace(/\+/g, "-").replace(/\//g, "_").replace(/=+$/, "");
+            return base64urlString;
+        }
+        // In Node.js, use the crypto module's hash function
+        else {
+            const hash = crypto.createHash("sha256").update(data).digest();
+
+            // Only use the first 15 bytes
+            const first15Bytes = hash.slice(0, 15);
+
+            return first15Bytes.toString("base64url");
+        }
+    }
+}
+
+function getValidSelectors(selectors: SettingSelector[]): SettingSelector[] {
+    // below code deduplicates selectors by keyFilter and labelFilter, the latter selector wins
+    const uniqueSelectors: SettingSelector[] = [];
+    for (const selector of selectors) {
+        const existingSelectorIndex = uniqueSelectors.findIndex(s => s.keyFilter === selector.keyFilter && s.labelFilter === selector.labelFilter);
+        if (existingSelectorIndex >= 0) {
+            uniqueSelectors.splice(existingSelectorIndex, 1);
+        }
+        uniqueSelectors.push(selector);
+    }
+
+    return uniqueSelectors.map(selectorCandidate => {
+        const selector = { ...selectorCandidate };
+        if (!selector.keyFilter) {
+            throw new Error("Key filter cannot be null or empty.");
+        }
+        if (!selector.labelFilter) {
+            selector.labelFilter = LabelFilter.Null;
+        }
+        if (selector.labelFilter.includes("*") || selector.labelFilter.includes(",")) {
+            throw new Error("The characters '*' and ',' are not supported in label filters.");
+        }
+        return selector;
+    });
+}
+
+function getValidKeyValueSelectors(selectors?: SettingSelector[]): SettingSelector[] {
+    if (!selectors || selectors.length === 0) {
+        // Default selector: key: *, label: \0
+        return [{ keyFilter: KeyFilter.Any, labelFilter: LabelFilter.Null }];
+    }
+    return getValidSelectors(selectors);
+}
+
+function getValidFeatureFlagSelectors(selectors?: SettingSelector[]): SettingSelector[] {
+    if (!selectors || selectors.length === 0) {
+        // selectors must be explicitly provided.
+        throw new Error("Feature flag selectors must be provided.");
+    } else {
+        return getValidSelectors(selectors);
+    }
+}