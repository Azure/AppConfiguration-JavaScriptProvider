--- conflicted
+++ resolved
@@ -1,4 +1,3 @@
-<<<<<<< HEAD
 // Copyright (c) Microsoft Corporation.
 // Licensed under the MIT license.
 
@@ -57,100 +56,4 @@
 
 function buildKeyVaultReferenceErrorMessage(message: string, setting: ConfigurationSetting, secretIdentifier?: string ): string {
     return `${message} Key: '${setting.key}' Label: '${setting.label ?? ""}' ETag: '${setting.etag ?? ""}' ${secretIdentifier ? ` SecretIdentifier: '${secretIdentifier}'` : ""}`;
-}
-=======
-// Copyright (c) Microsoft Corporation.
-// Licensed under the MIT license.
-
-import { ConfigurationSetting, isSecretReference, parseSecretReference } from "@azure/app-configuration";
-import { IKeyValueAdapter } from "../IKeyValueAdapter.js";
-import { KeyVaultOptions } from "./KeyVaultOptions.js";
-import { ArgumentError, KeyVaultReferenceError } from "../common/error.js";
-import { KeyVaultSecretIdentifier, SecretClient, parseKeyVaultSecretIdentifier } from "@azure/keyvault-secrets";
-import { isRestError } from "@azure/core-rest-pipeline";
-import { AuthenticationError } from "@azure/identity";
-
-export class AzureKeyVaultKeyValueAdapter implements IKeyValueAdapter {
-    /**
-     * Map vault hostname to corresponding secret client.
-     */
-    #secretClients: Map<string, SecretClient>;
-    #keyVaultOptions: KeyVaultOptions | undefined;
-
-    constructor(keyVaultOptions: KeyVaultOptions | undefined) {
-        this.#keyVaultOptions = keyVaultOptions;
-    }
-
-    canProcess(setting: ConfigurationSetting): boolean {
-        return isSecretReference(setting);
-    }
-
-    async processKeyValue(setting: ConfigurationSetting): Promise<[string, unknown]> {
-        // TODO: cache results to save requests.
-        if (!this.#keyVaultOptions) {
-            throw new ArgumentError("Failed to process the Key Vault reference because Key Vault options are not configured.");
-        }
-        let secretIdentifier: KeyVaultSecretIdentifier;
-        try {
-            secretIdentifier = parseKeyVaultSecretIdentifier(
-                parseSecretReference(setting).value.secretId
-            );
-        } catch (error) {
-            throw new KeyVaultReferenceError(buildKeyVaultReferenceErrorMessage("Invalid Key Vault reference.", setting), { cause: error });
-        }
-
-        try {
-            // precedence: secret clients > credential > secret resolver
-            const client = this.#getSecretClient(new URL(secretIdentifier.vaultUrl));
-            if (client) {
-                const secret = await client.getSecret(secretIdentifier.name, { version: secretIdentifier.version });
-                return [setting.key, secret.value];
-            }
-            if (this.#keyVaultOptions.secretResolver) {
-                return [setting.key, await this.#keyVaultOptions.secretResolver(new URL(secretIdentifier.sourceId))];
-            }
-        } catch (error) {
-            if (isRestError(error) || error instanceof AuthenticationError) {
-                throw new KeyVaultReferenceError(buildKeyVaultReferenceErrorMessage("Failed to resolve Key Vault reference.", setting, secretIdentifier.sourceId), { cause: error });
-            }
-            throw error;
-        }
-
-        // When code reaches here, it means that the key vault reference cannot be resolved in all possible ways.
-        throw new ArgumentError("Failed to process the key vault reference. No key vault secret client, credential or secret resolver callback is available to resolve the secret.");
-    }
-
-    /**
-     *
-     * @param vaultUrl - The url of the key vault.
-     * @returns
-     */
-    #getSecretClient(vaultUrl: URL): SecretClient | undefined {
-        if (this.#secretClients === undefined) {
-            this.#secretClients = new Map();
-            for (const client of this.#keyVaultOptions?.secretClients ?? []) {
-                const clientUrl = new URL(client.vaultUrl);
-                this.#secretClients.set(clientUrl.host, client);
-            }
-        }
-
-        let client: SecretClient | undefined;
-        client = this.#secretClients.get(vaultUrl.host);
-        if (client !== undefined) {
-            return client;
-        }
-
-        if (this.#keyVaultOptions?.credential) {
-            client = new SecretClient(vaultUrl.toString(), this.#keyVaultOptions.credential, this.#keyVaultOptions.clientOptions);
-            this.#secretClients.set(vaultUrl.host, client);
-            return client;
-        }
-
-        return undefined;
-    }
-}
-
-function buildKeyVaultReferenceErrorMessage(message: string, setting: ConfigurationSetting, secretIdentifier?: string ): string {
-    return `${message} Key: '${setting.key}' Label: '${setting.label ?? ""}' ETag: '${setting.etag ?? ""}' ${secretIdentifier ? ` SecretIdentifier: '${secretIdentifier}'` : ""}`;
-}
->>>>>>> 28cbd6d9
+}