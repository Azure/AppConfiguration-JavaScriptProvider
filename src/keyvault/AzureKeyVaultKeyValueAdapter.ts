// Copyright (c) Microsoft Corporation.
// Licensed under the MIT license.

import { ConfigurationSetting, isSecretReference, parseSecretReference } from "@azure/app-configuration";
import { IKeyValueAdapter } from "../IKeyValueAdapter.js";
import { AzureKeyVaultSecretProvider } from "./AzureKeyVaultSecretProvider.js";
import { KeyVaultOptions } from "./KeyVaultOptions.js";
<<<<<<< HEAD
import { RefreshTimer } from "../refresh/RefreshTimer.js";
import { ArgumentError, KeyVaultReferenceError } from "../error.js";
import { parseKeyVaultSecretIdentifier, KeyVaultSecretIdentifier } from "@azure/keyvault-secrets";

export class AzureKeyVaultKeyValueAdapter implements IKeyValueAdapter {
=======
import { ArgumentError, KeyVaultReferenceError } from "../common/error.js";
import { SecretClient, parseKeyVaultSecretIdentifier } from "@azure/keyvault-secrets";
import { isRestError } from "@azure/core-rest-pipeline";
import { AuthenticationError } from "@azure/identity";

export class AzureKeyVaultKeyValueAdapter implements IKeyValueAdapter {
    /**
     * Map vault hostname to corresponding secret client.
     */
    #secretClients: Map<string, SecretClient>;
>>>>>>> 5c1f4a34
    #keyVaultOptions: KeyVaultOptions | undefined;
    #keyVaultSecretProvider: AzureKeyVaultSecretProvider;

    constructor(keyVaultOptions: KeyVaultOptions | undefined, refreshTimer?: RefreshTimer) {
        this.#keyVaultOptions = keyVaultOptions;
        this.#keyVaultSecretProvider = new AzureKeyVaultSecretProvider(keyVaultOptions, refreshTimer);
    }

    canProcess(setting: ConfigurationSetting): boolean {
        return isSecretReference(setting);
    }

    async processKeyValue(setting: ConfigurationSetting): Promise<[string, unknown]> {
        if (!this.#keyVaultOptions) {
<<<<<<< HEAD
            throw new ArgumentError("Failed to process the key vault reference. The keyVaultOptions is not configured.");
        }

        const secretIdentifier: KeyVaultSecretIdentifier = parseKeyVaultSecretIdentifier(
            parseSecretReference(setting).value.secretId
        );
        try {
            const secretValue = await this.#keyVaultSecretProvider.getSecretValue(secretIdentifier);
            return [setting.key, secretValue];
        } catch (error) {
            if (error instanceof ArgumentError) {
                throw error;
=======
            throw new ArgumentError("Failed to process the Key Vault reference because Key Vault options are not configured.");
        }
        let secretName, vaultUrl, sourceId, version;
        try {
            const { name: parsedName, vaultUrl: parsedVaultUrl, sourceId: parsedSourceId, version: parsedVersion } = parseKeyVaultSecretIdentifier(
                parseSecretReference(setting).value.secretId
            );
            secretName = parsedName;
            vaultUrl = parsedVaultUrl;
            sourceId = parsedSourceId;
            version = parsedVersion;
        } catch (error) {
            throw new KeyVaultReferenceError(buildKeyVaultReferenceErrorMessage("Invalid Key Vault reference.", setting), { cause: error });
        }

        try {
            // precedence: secret clients > credential > secret resolver
            const client = this.#getSecretClient(new URL(vaultUrl));
            if (client) {
                const secret = await client.getSecret(secretName, { version });
                return [setting.key, secret.value];
            }
            if (this.#keyVaultOptions.secretResolver) {
                return [setting.key, await this.#keyVaultOptions.secretResolver(new URL(sourceId))];
            }
        } catch (error) {
            if (isRestError(error) || error instanceof AuthenticationError) {
                throw new KeyVaultReferenceError(buildKeyVaultReferenceErrorMessage("Failed to resolve Key Vault reference.", setting, sourceId), { cause: error });
            }
            throw error;
        }

        // When code reaches here, it means that the key vault reference cannot be resolved in all possible ways.
        throw new ArgumentError("Failed to process the key vault reference. No key vault secret client, credential or secret resolver callback is available to resolve the secret.");
    }

    /**
     *
     * @param vaultUrl - The url of the key vault.
     * @returns
     */
    #getSecretClient(vaultUrl: URL): SecretClient | undefined {
        if (this.#secretClients === undefined) {
            this.#secretClients = new Map();
            for (const client of this.#keyVaultOptions?.secretClients ?? []) {
                const clientUrl = new URL(client.vaultUrl);
                this.#secretClients.set(clientUrl.host, client);
>>>>>>> 5c1f4a34
            }
            throw new KeyVaultReferenceError(buildKeyVaultReferenceErrorMessage(error.message, setting, secretIdentifier.sourceId));
        }
    }

    async onChangeDetected(): Promise<void> {
        this.#keyVaultSecretProvider.clearCache();
        return;
    }
}

function buildKeyVaultReferenceErrorMessage(message: string, setting: ConfigurationSetting, secretIdentifier?: string ): string {
<<<<<<< HEAD
    return `${message} Key: '${setting.key}' Label: '${setting.label ?? ""}' ETag: '${setting.etag ?? ""}' SecretIdentifier: '${secretIdentifier ?? ""}'`;
=======
    return `${message} Key: '${setting.key}' Label: '${setting.label ?? ""}' ETag: '${setting.etag ?? ""}' ${secretIdentifier ? ` SecretIdentifier: '${secretIdentifier}'` : ""}`;
>>>>>>> 5c1f4a34
}
<|MERGE_RESOLUTION|>--- conflicted
+++ resolved
@@ -1,119 +1,59 @@
-// Copyright (c) Microsoft Corporation.
-// Licensed under the MIT license.
-
-import { ConfigurationSetting, isSecretReference, parseSecretReference } from "@azure/app-configuration";
-import { IKeyValueAdapter } from "../IKeyValueAdapter.js";
-import { AzureKeyVaultSecretProvider } from "./AzureKeyVaultSecretProvider.js";
-import { KeyVaultOptions } from "./KeyVaultOptions.js";
-<<<<<<< HEAD
-import { RefreshTimer } from "../refresh/RefreshTimer.js";
-import { ArgumentError, KeyVaultReferenceError } from "../error.js";
-import { parseKeyVaultSecretIdentifier, KeyVaultSecretIdentifier } from "@azure/keyvault-secrets";
-
-export class AzureKeyVaultKeyValueAdapter implements IKeyValueAdapter {
-=======
-import { ArgumentError, KeyVaultReferenceError } from "../common/error.js";
-import { SecretClient, parseKeyVaultSecretIdentifier } from "@azure/keyvault-secrets";
-import { isRestError } from "@azure/core-rest-pipeline";
-import { AuthenticationError } from "@azure/identity";
-
-export class AzureKeyVaultKeyValueAdapter implements IKeyValueAdapter {
-    /**
-     * Map vault hostname to corresponding secret client.
-     */
-    #secretClients: Map<string, SecretClient>;
->>>>>>> 5c1f4a34
-    #keyVaultOptions: KeyVaultOptions | undefined;
-    #keyVaultSecretProvider: AzureKeyVaultSecretProvider;
-
-    constructor(keyVaultOptions: KeyVaultOptions | undefined, refreshTimer?: RefreshTimer) {
-        this.#keyVaultOptions = keyVaultOptions;
-        this.#keyVaultSecretProvider = new AzureKeyVaultSecretProvider(keyVaultOptions, refreshTimer);
-    }
-
-    canProcess(setting: ConfigurationSetting): boolean {
-        return isSecretReference(setting);
-    }
-
-    async processKeyValue(setting: ConfigurationSetting): Promise<[string, unknown]> {
-        if (!this.#keyVaultOptions) {
-<<<<<<< HEAD
-            throw new ArgumentError("Failed to process the key vault reference. The keyVaultOptions is not configured.");
-        }
-
-        const secretIdentifier: KeyVaultSecretIdentifier = parseKeyVaultSecretIdentifier(
-            parseSecretReference(setting).value.secretId
-        );
-        try {
-            const secretValue = await this.#keyVaultSecretProvider.getSecretValue(secretIdentifier);
-            return [setting.key, secretValue];
-        } catch (error) {
-            if (error instanceof ArgumentError) {
-                throw error;
-=======
-            throw new ArgumentError("Failed to process the Key Vault reference because Key Vault options are not configured.");
-        }
-        let secretName, vaultUrl, sourceId, version;
-        try {
-            const { name: parsedName, vaultUrl: parsedVaultUrl, sourceId: parsedSourceId, version: parsedVersion } = parseKeyVaultSecretIdentifier(
-                parseSecretReference(setting).value.secretId
-            );
-            secretName = parsedName;
-            vaultUrl = parsedVaultUrl;
-            sourceId = parsedSourceId;
-            version = parsedVersion;
-        } catch (error) {
-            throw new KeyVaultReferenceError(buildKeyVaultReferenceErrorMessage("Invalid Key Vault reference.", setting), { cause: error });
-        }
-
-        try {
-            // precedence: secret clients > credential > secret resolver
-            const client = this.#getSecretClient(new URL(vaultUrl));
-            if (client) {
-                const secret = await client.getSecret(secretName, { version });
-                return [setting.key, secret.value];
-            }
-            if (this.#keyVaultOptions.secretResolver) {
-                return [setting.key, await this.#keyVaultOptions.secretResolver(new URL(sourceId))];
-            }
-        } catch (error) {
-            if (isRestError(error) || error instanceof AuthenticationError) {
-                throw new KeyVaultReferenceError(buildKeyVaultReferenceErrorMessage("Failed to resolve Key Vault reference.", setting, sourceId), { cause: error });
-            }
-            throw error;
-        }
-
-        // When code reaches here, it means that the key vault reference cannot be resolved in all possible ways.
-        throw new ArgumentError("Failed to process the key vault reference. No key vault secret client, credential or secret resolver callback is available to resolve the secret.");
-    }
-
-    /**
-     *
-     * @param vaultUrl - The url of the key vault.
-     * @returns
-     */
-    #getSecretClient(vaultUrl: URL): SecretClient | undefined {
-        if (this.#secretClients === undefined) {
-            this.#secretClients = new Map();
-            for (const client of this.#keyVaultOptions?.secretClients ?? []) {
-                const clientUrl = new URL(client.vaultUrl);
-                this.#secretClients.set(clientUrl.host, client);
->>>>>>> 5c1f4a34
-            }
-            throw new KeyVaultReferenceError(buildKeyVaultReferenceErrorMessage(error.message, setting, secretIdentifier.sourceId));
-        }
-    }
-
-    async onChangeDetected(): Promise<void> {
-        this.#keyVaultSecretProvider.clearCache();
-        return;
-    }
-}
-
-function buildKeyVaultReferenceErrorMessage(message: string, setting: ConfigurationSetting, secretIdentifier?: string ): string {
-<<<<<<< HEAD
-    return `${message} Key: '${setting.key}' Label: '${setting.label ?? ""}' ETag: '${setting.etag ?? ""}' SecretIdentifier: '${secretIdentifier ?? ""}'`;
-=======
-    return `${message} Key: '${setting.key}' Label: '${setting.label ?? ""}' ETag: '${setting.etag ?? ""}' ${secretIdentifier ? ` SecretIdentifier: '${secretIdentifier}'` : ""}`;
->>>>>>> 5c1f4a34
-}
+// Copyright (c) Microsoft Corporation.
+// Licensed under the MIT license.
+
+import { ConfigurationSetting, isSecretReference, parseSecretReference } from "@azure/app-configuration";
+import { IKeyValueAdapter } from "../IKeyValueAdapter.js";
+import { AzureKeyVaultSecretProvider } from "./AzureKeyVaultSecretProvider.js";
+import { KeyVaultOptions } from "./KeyVaultOptions.js";
+import { RefreshTimer } from "../refresh/RefreshTimer.js";
+import { ArgumentError, KeyVaultReferenceError } from "../common/error.js";
+import { KeyVaultSecretIdentifier, parseKeyVaultSecretIdentifier } from "@azure/keyvault-secrets";
+import { isRestError } from "@azure/core-rest-pipeline";
+import { AuthenticationError } from "@azure/identity";
+
+export class AzureKeyVaultKeyValueAdapter implements IKeyValueAdapter {
+    #keyVaultOptions: KeyVaultOptions | undefined;
+    #keyVaultSecretProvider: AzureKeyVaultSecretProvider;
+
+    constructor(keyVaultOptions: KeyVaultOptions | undefined, refreshTimer?: RefreshTimer) {
+        this.#keyVaultOptions = keyVaultOptions;
+        this.#keyVaultSecretProvider = new AzureKeyVaultSecretProvider(keyVaultOptions, refreshTimer);
+    }
+
+    canProcess(setting: ConfigurationSetting): boolean {
+        return isSecretReference(setting);
+    }
+
+    async processKeyValue(setting: ConfigurationSetting): Promise<[string, unknown]> {
+        if (!this.#keyVaultOptions) {
+            throw new ArgumentError("Failed to process the Key Vault reference because Key Vault options are not configured.");
+        }
+        let secretIdentifier: KeyVaultSecretIdentifier;
+        try {
+            secretIdentifier = parseKeyVaultSecretIdentifier(
+                parseSecretReference(setting).value.secretId
+            );
+        } catch (error) {
+            throw new KeyVaultReferenceError(buildKeyVaultReferenceErrorMessage("Invalid Key Vault reference.", setting), { cause: error });
+        }
+
+        try {
+            const secretValue = await this.#keyVaultSecretProvider.getSecretValue(secretIdentifier);
+            return [setting.key, secretValue];
+        } catch (error) {
+            if (isRestError(error) || error instanceof AuthenticationError) {
+                throw new KeyVaultReferenceError(buildKeyVaultReferenceErrorMessage("Failed to resolve Key Vault reference.", setting, secretIdentifier.sourceId), { cause: error });
+            }
+            throw error;
+        }
+    }
+
+    async onChangeDetected(): Promise<void> {
+        this.#keyVaultSecretProvider.clearCache();
+        return;
+    }
+}
+
+function buildKeyVaultReferenceErrorMessage(message: string, setting: ConfigurationSetting, secretIdentifier?: string ): string {
+    return `${message} Key: '${setting.key}' Label: '${setting.label ?? ""}' ETag: '${setting.etag ?? ""}' ${secretIdentifier ? ` SecretIdentifier: '${secretIdentifier}'` : ""}`;
+}