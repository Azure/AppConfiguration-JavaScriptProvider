--- conflicted
+++ resolved
@@ -21,22 +21,15 @@
 const ID_KEY_NAME = "Id";
 const SECRET_KEY_NAME = "Secret";
 const TRUSTED_DOMAIN_LABELS = [".azconfig.", ".appconfig."];
-<<<<<<< HEAD
-const FALLBACK_CLIENT_REFRESH_EXPIRE_INTERVAL = 60 * 60 * 1000; // 1 hour in milliseconds
-const MINIMAL_CLIENT_REFRESH_INTERVAL = 30_000; // 30 seconds in milliseconds
-const SRV_QUERY_TIMEOUT = 30_000; // 30 seconds in milliseconds
-=======
 const FALLBACK_CLIENT_EXPIRE_INTERVAL = 60 * 60 * 1000; // 1 hour in milliseconds
 const MINIMAL_CLIENT_REFRESH_INTERVAL = 30_000; // 30 seconds in milliseconds
 const DNS_RESOLVER_TIMEOUT = 3_000; // 3 seconds in milliseconds, in most cases, dns resolution should be within 200 milliseconds
 const DNS_RESOLVER_TRIES = 2;
 const MAX_ALTNATIVE_SRV_COUNT = 10;
->>>>>>> c79f4bdd
 
 export class ConfigurationClientManager {
     #isFailoverable: boolean;
     #dns: any;
-    endpoint: URL;
     #secret : string;
     #id : string;
     #credential: TokenCredential;
@@ -48,6 +41,9 @@
     #replicaCount: number = 0;
     #lastFallbackClientUpdateTime: number = 0; // enforce to discover fallback client when it is expired
     #lastFallbackClientRefreshAttempt: number = 0; // avoid refreshing clients before the minimal refresh interval
+
+    // This property is public to allow recording the last successful endpoint for failover.
+    endpoint: URL;
 
     constructor (
         connectionStringOrEndpoint?: string | URL,
@@ -154,20 +150,6 @@
     }
 
     async #discoverFallbackClients(host: string) {
-<<<<<<< HEAD
-        let result;
-        let timer;
-        try {
-            result = await Promise.race([
-                new Promise((_, reject) => 
-                    timer = setTimeout(() => reject(new Error("SRV record query timed out.")), SRV_QUERY_TIMEOUT)),
-                this.#querySrvTargetHost(host)
-            ]);
-        } catch (error) {
-            throw new Error(`Failed to build fallback clients: ${error.message}`);
-        } finally {
-            clearTimeout(timer);
-=======
         this.#lastFallbackClientRefreshAttempt = Date.now();
         let result: string[];
         try {
@@ -175,7 +157,6 @@
         } catch (error) {
             console.warn(`Failed to build fallback clients. ${error.message}`);
             return; // swallow the error when srv query fails
->>>>>>> c79f4bdd
         }
 
         const srvTargetHosts = shuffleList(result);
@@ -304,7 +285,7 @@
         return new URL(endpoint);
     } catch (error) {
         if (error.code === "ERR_INVALID_URL") {
-            throw new Error("Invalid endpoint URL.", { cause: error });
+            throw new RangeError("Invalid endpoint URL.", { cause: error });
         } else {
             throw error;
         }
