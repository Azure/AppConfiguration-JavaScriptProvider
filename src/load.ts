<<<<<<< HEAD
// Copyright (c) Microsoft Corporation.
// Licensed under the MIT license.

import { TokenCredential } from "@azure/identity";
import { AzureAppConfiguration } from "./AzureAppConfiguration.js";
import { AzureAppConfigurationImpl } from "./AzureAppConfigurationImpl.js";
import { AzureAppConfigurationOptions } from "./AzureAppConfigurationOptions.js";
import { ConfigurationClientManager } from "./ConfigurationClientManager.js";
import { instanceOfTokenCredential } from "./common/utils.js";

const MIN_DELAY_FOR_UNHANDLED_ERROR_IN_MS: number = 5_000;

/**
 * Loads the data from Azure App Configuration service and returns an instance of AzureAppConfiguration.
 * @param connectionString  The connection string for the App Configuration store.
 * @param options  Optional parameters.
 */
export async function load(connectionString: string, options?: AzureAppConfigurationOptions): Promise<AzureAppConfiguration>;

/**
 * Loads the data from Azure App Configuration service and returns an instance of AzureAppConfiguration.
 * @param endpoint  The URL to the App Configuration store.
 * @param credential  The credential to use to connect to the App Configuration store.
 * @param options  Optional parameters.
 */
export async function load(endpoint: URL | string, credential: TokenCredential, options?: AzureAppConfigurationOptions): Promise<AzureAppConfiguration>;

export async function load(
    connectionStringOrEndpoint: string | URL,
    credentialOrOptions?: TokenCredential | AzureAppConfigurationOptions,
    appConfigOptions?: AzureAppConfigurationOptions
): Promise<AzureAppConfiguration> {
    const startTimestamp = Date.now();
    let options: AzureAppConfigurationOptions | undefined;
    const clientManager = new ConfigurationClientManager(connectionStringOrEndpoint, credentialOrOptions, appConfigOptions);
    await clientManager.init();

    if (!instanceOfTokenCredential(credentialOrOptions)) {
        options = credentialOrOptions as AzureAppConfigurationOptions;
    } else {
        options = appConfigOptions;
    }

    try {
        const appConfiguration = new AzureAppConfigurationImpl(clientManager, options);
        await appConfiguration.load();
        return appConfiguration;
    } catch (error) {
        // load() method is called in the application's startup code path.
        // Unhandled exceptions cause application crash which can result in crash loops as orchestrators attempt to restart the application.
        // Knowing the intended usage of the provider in startup code path, we mitigate back-to-back crash loops from overloading the server with requests by waiting a minimum time to propagate fatal errors.
        const delay = MIN_DELAY_FOR_UNHANDLED_ERROR_IN_MS - (Date.now() - startTimestamp);
        if (delay > 0) {
            await new Promise((resolve) => setTimeout(resolve, delay));
        }
        throw error;
    }
}
=======
// Copyright (c) Microsoft Corporation.
// Licensed under the MIT license.

import { TokenCredential } from "@azure/identity";
import { AzureAppConfiguration } from "./AzureAppConfiguration.js";
import { AzureAppConfigurationImpl } from "./AzureAppConfigurationImpl.js";
import { AzureAppConfigurationOptions } from "./AzureAppConfigurationOptions.js";
import { ConfigurationClientManager } from "./ConfigurationClientManager.js";
import { instanceOfTokenCredential } from "./common/utils.js";

const MIN_DELAY_FOR_UNHANDLED_ERROR: number = 5_000; // 5 seconds

/**
 * Loads the data from Azure App Configuration service and returns an instance of AzureAppConfiguration.
 * @param connectionString  The connection string for the App Configuration store.
 * @param options  Optional parameters.
 */
export async function load(connectionString: string, options?: AzureAppConfigurationOptions): Promise<AzureAppConfiguration>;

/**
 * Loads the data from Azure App Configuration service and returns an instance of AzureAppConfiguration.
 * @param endpoint  The URL to the App Configuration store.
 * @param credential  The credential to use to connect to the App Configuration store.
 * @param options  Optional parameters.
 */
export async function load(endpoint: URL | string, credential: TokenCredential, options?: AzureAppConfigurationOptions): Promise<AzureAppConfiguration>;

export async function load(
    connectionStringOrEndpoint: string | URL,
    credentialOrOptions?: TokenCredential | AzureAppConfigurationOptions,
    appConfigOptions?: AzureAppConfigurationOptions
): Promise<AzureAppConfiguration> {
    const startTimestamp = Date.now();
    let options: AzureAppConfigurationOptions | undefined;
    const clientManager = new ConfigurationClientManager(connectionStringOrEndpoint, credentialOrOptions, appConfigOptions);
    await clientManager.init();

    if (!instanceOfTokenCredential(credentialOrOptions)) {
        options = credentialOrOptions as AzureAppConfigurationOptions;
    } else {
        options = appConfigOptions;
    }

    try {
        const appConfiguration = new AzureAppConfigurationImpl(clientManager, options);
        await appConfiguration.load();
        return appConfiguration;
    } catch (error) {
        // load() method is called in the application's startup code path.
        // Unhandled exceptions cause application crash which can result in crash loops as orchestrators attempt to restart the application.
        // Knowing the intended usage of the provider in startup code path, we mitigate back-to-back crash loops from overloading the server with requests by waiting a minimum time to propagate fatal errors.
        const delay = MIN_DELAY_FOR_UNHANDLED_ERROR - (Date.now() - startTimestamp);
        if (delay > 0) {
            await new Promise((resolve) => setTimeout(resolve, delay));
        }
        throw error;
    }
}
>>>>>>> 28cbd6d9
<|MERGE_RESOLUTION|>--- conflicted
+++ resolved
@@ -1,4 +1,3 @@
-<<<<<<< HEAD
 // Copyright (c) Microsoft Corporation.
 // Licensed under the MIT license.
 
@@ -56,64 +55,4 @@
         }
         throw error;
     }
-}
-=======
-// Copyright (c) Microsoft Corporation.
-// Licensed under the MIT license.
-
-import { TokenCredential } from "@azure/identity";
-import { AzureAppConfiguration } from "./AzureAppConfiguration.js";
-import { AzureAppConfigurationImpl } from "./AzureAppConfigurationImpl.js";
-import { AzureAppConfigurationOptions } from "./AzureAppConfigurationOptions.js";
-import { ConfigurationClientManager } from "./ConfigurationClientManager.js";
-import { instanceOfTokenCredential } from "./common/utils.js";
-
-const MIN_DELAY_FOR_UNHANDLED_ERROR: number = 5_000; // 5 seconds
-
-/**
- * Loads the data from Azure App Configuration service and returns an instance of AzureAppConfiguration.
- * @param connectionString  The connection string for the App Configuration store.
- * @param options  Optional parameters.
- */
-export async function load(connectionString: string, options?: AzureAppConfigurationOptions): Promise<AzureAppConfiguration>;
-
-/**
- * Loads the data from Azure App Configuration service and returns an instance of AzureAppConfiguration.
- * @param endpoint  The URL to the App Configuration store.
- * @param credential  The credential to use to connect to the App Configuration store.
- * @param options  Optional parameters.
- */
-export async function load(endpoint: URL | string, credential: TokenCredential, options?: AzureAppConfigurationOptions): Promise<AzureAppConfiguration>;
-
-export async function load(
-    connectionStringOrEndpoint: string | URL,
-    credentialOrOptions?: TokenCredential | AzureAppConfigurationOptions,
-    appConfigOptions?: AzureAppConfigurationOptions
-): Promise<AzureAppConfiguration> {
-    const startTimestamp = Date.now();
-    let options: AzureAppConfigurationOptions | undefined;
-    const clientManager = new ConfigurationClientManager(connectionStringOrEndpoint, credentialOrOptions, appConfigOptions);
-    await clientManager.init();
-
-    if (!instanceOfTokenCredential(credentialOrOptions)) {
-        options = credentialOrOptions as AzureAppConfigurationOptions;
-    } else {
-        options = appConfigOptions;
-    }
-
-    try {
-        const appConfiguration = new AzureAppConfigurationImpl(clientManager, options);
-        await appConfiguration.load();
-        return appConfiguration;
-    } catch (error) {
-        // load() method is called in the application's startup code path.
-        // Unhandled exceptions cause application crash which can result in crash loops as orchestrators attempt to restart the application.
-        // Knowing the intended usage of the provider in startup code path, we mitigate back-to-back crash loops from overloading the server with requests by waiting a minimum time to propagate fatal errors.
-        const delay = MIN_DELAY_FOR_UNHANDLED_ERROR - (Date.now() - startTimestamp);
-        if (delay > 0) {
-            await new Promise((resolve) => setTimeout(resolve, delay));
-        }
-        throw error;
-    }
-}
->>>>>>> 28cbd6d9
+}