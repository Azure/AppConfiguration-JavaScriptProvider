// Copyright (c) Microsoft Corporation.
// Licensed under the MIT license.

<<<<<<< HEAD
export const VERSION = "1.1.1";

=======
export const VERSION = "1.1.2";

>>>>>>> 8dd99822
<|MERGE_RESOLUTION|>--- conflicted
+++ resolved
@@ -1,10 +1,4 @@
-// Copyright (c) Microsoft Corporation.
-// Licensed under the MIT license.
-
-<<<<<<< HEAD
-export const VERSION = "1.1.1";
-
-=======
-export const VERSION = "1.1.2";
-
->>>>>>> 8dd99822
+// Copyright (c) Microsoft Corporation.
+// Licensed under the MIT license.
+
+export const VERSION = "1.1.2";