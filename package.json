--- conflicted
+++ resolved
@@ -55,11 +55,7 @@
     "uuid": "^9.0.1"
   },
   "dependencies": {
-<<<<<<< HEAD
     "@azure/app-configuration": "^1.9.0",
-=======
-    "@azure/app-configuration": "^1.8.0",
->>>>>>> 8643c38b
     "@azure/identity": "^4.2.1",
     "@azure/keyvault-secrets": "^4.7.0",
     "jsonc-parser": "^3.3.1"
