{
  "name": "@azure/app-configuration-provider",
<<<<<<< HEAD
  "version": "1.0.1",
=======
  "version": "1.1.0",
>>>>>>> 08633340
  "description": "The JavaScript configuration provider for Azure App Configuration",
  "main": "dist/index.js",
  "module": "./dist-esm/index.js",
  "types": "types/index.d.ts",
  "files": [
    "dist/**/*.js",
    "dist/**/*.map",
    "dist/**/*.d.ts",
    "dist-esm/**/*.js",
    "dist-esm/**/*.map",
    "dist-esm/**/*.d.ts",
    "types/**/*.d.ts",
    "LICENSE",
    "README.md"
  ],
  "scripts": {
    "build": "npm run clean && npm run build-cjs && npm run build-esm && npm run build-test",
    "build-cjs": "rollup --config",
    "build-esm": "tsc -p ./tsconfig.json",
    "build-test": "tsc -p ./tsconfig.test.json",
    "clean": "rimraf dist dist-esm out types",
    "dev": "rollup --config --watch",
    "lint": "eslint src/ test/",
    "fix-lint": "eslint src/ test/ --fix",
    "test": "mocha out/test/*.test.{js,cjs,mjs} --parallel"
  },
  "repository": {
    "type": "git",
    "url": "https://github.com/Azure/AppConfiguration-JavaScriptProvider"
  },
  "license": "MIT",
  "devDependencies": {
    "@rollup/plugin-typescript": "^11.1.2",
    "@types/mocha": "^10.0.4",
    "@types/node": "^20.5.7",
    "@types/sinon": "^17.0.1",
    "@types/uuid": "^9.0.7",
    "@typescript-eslint/eslint-plugin": "^6.6.0",
    "@typescript-eslint/parser": "^6.6.0",
    "chai": "^4.3.7",
    "chai-as-promised": "^7.1.1",
    "dotenv": "^16.3.1",
    "eslint": "^8.48.0",
    "mocha": "^10.2.0",
    "nock": "^13.3.3",
    "rimraf": "^5.0.1",
    "rollup": "^3.26.3",
    "rollup-plugin-dts": "^5.3.0",
    "sinon": "^15.2.0",
    "tslib": "^2.6.0",
    "typescript": "^5.1.6",
    "uuid": "^9.0.1"
  },
  "dependencies": {
    "@azure/app-configuration": "^1.6.1",
    "@azure/identity": "^4.2.1",
    "@azure/keyvault-secrets": "^4.7.0"
  }
}<|MERGE_RESOLUTION|>--- conflicted
+++ resolved
@@ -1,10 +1,6 @@
 {
   "name": "@azure/app-configuration-provider",
-<<<<<<< HEAD
-  "version": "1.0.1",
-=======
   "version": "1.1.0",
->>>>>>> 08633340
   "description": "The JavaScript configuration provider for Azure App Configuration",
   "main": "dist/index.js",
   "module": "./dist-esm/index.js",
