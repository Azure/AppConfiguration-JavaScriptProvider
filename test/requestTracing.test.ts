// Copyright (c) Microsoft Corporation.
// Licensed under the MIT license.

import * as chai from "chai";
import * as chaiAsPromised from "chai-as-promised";
chai.use(chaiAsPromised);
const expect = chai.expect;
<<<<<<< HEAD
import { createMockedConnectionString, createMockedKeyValue, createMockedTokenCredential, mockAppConfigurationClientListConfigurationSettings, restoreMocks, sleepInMs } from "./utils/testHelper.js";
import { load, loadFromCdn } from "./exportedApi.js";
=======
import { MAX_TIME_OUT, createMockedConnectionString, createMockedKeyValue, createMockedTokenCredential, mockAppConfigurationClientListConfigurationSettings, restoreMocks, sinon, sleepInMs } from "./utils/testHelper.js";
import { ConfigurationClientManager } from "../src/ConfigurationClientManager.js";
import { load } from "./exportedApi.js";
>>>>>>> 356e664a

class HttpRequestHeadersPolicy {
    headers: any;
    name: string;

    constructor() {
        this.headers = {};
        this.name = "HttpRequestHeadersPolicy";
    }
    sendRequest(req, next) {
        this.headers = req.headers;
        return next(req).then(resp => resp);
    }
}

describe("request tracing", function () {
    this.timeout(MAX_TIME_OUT);

    const fakeEndpoint = "https://127.0.0.1"; // sufficient to test the request it sends out
    const headerPolicy = new HttpRequestHeadersPolicy();
    const position: "perCall" | "perRetry" = "perCall";
    const clientOptions = {
        retryOptions: {
            maxRetries: 0 // save time
        },
        additionalPolicies: [{
            policy: headerPolicy,
            position
        }]
    };

    before(() => {
    });

    after(() => {
    });

    it("should have correct user agent prefix", async () => {
        try {
            await load(createMockedConnectionString(fakeEndpoint), { clientOptions });
        } catch (e) { /* empty */ }
        expect(headerPolicy.headers).not.undefined;
        expect(headerPolicy.headers.get("User-Agent")).satisfy((ua: string) => ua.startsWith("javascript-appconfiguration-provider"));
    });

    it("should have request type in correlation-context header", async () => {
        try {
            await load(createMockedConnectionString(fakeEndpoint), { clientOptions });
        } catch (e) { /* empty */ }
        expect(headerPolicy.headers).not.undefined;
        expect(headerPolicy.headers.get("Correlation-Context")).eq("RequestType=Startup");
    });

    it("should have key vault tag in correlation-context header", async () => {
        try {
            await load(createMockedConnectionString(fakeEndpoint), {
                clientOptions,
                keyVaultOptions: {
                    credential: createMockedTokenCredential()
                }
            });
        } catch (e) { /* empty */ }
        expect(headerPolicy.headers).not.undefined;
        const correlationContext = headerPolicy.headers.get("Correlation-Context");
        expect(correlationContext).not.undefined;
        expect(correlationContext.includes("UsesKeyVault")).eq(true);
    });

<<<<<<< HEAD
    it("should have cdn tag in correlation-context header when loadFromCdn is used", async () => {
        try {
            await loadFromCdn(fakeEndpoint, {
                clientOptions
            });
=======
    it("should have replica count in correlation-context header", async () => {
        const replicaCount = 2;
        sinon.stub(ConfigurationClientManager.prototype, "getReplicaCount").returns(replicaCount);
        try {
            await load(createMockedConnectionString(fakeEndpoint), { clientOptions });
>>>>>>> 356e664a
        } catch (e) { /* empty */ }
        expect(headerPolicy.headers).not.undefined;
        const correlationContext = headerPolicy.headers.get("Correlation-Context");
        expect(correlationContext).not.undefined;
<<<<<<< HEAD
        expect(correlationContext.includes("CDN")).eq(true);
    });

    it("should not have cdn tag in correlation-context header when load is used", async () => {
        try {
            await load(createMockedConnectionString(fakeEndpoint), {
                clientOptions
            });
        } catch (e) { /* empty */ }
        expect(headerPolicy.headers).not.undefined;
        const correlationContext = headerPolicy.headers.get("Correlation-Context");
        expect(correlationContext).not.undefined;
        expect(correlationContext.includes("CDN")).eq(false);
=======
        expect(correlationContext.includes(`ReplicaCount=${replicaCount}`)).eq(true);
        sinon.restore();
>>>>>>> 356e664a
    });

    it("should detect env in correlation-context header", async () => {
        process.env.NODE_ENV = "development";
        try {
            await load(createMockedConnectionString(fakeEndpoint), { clientOptions });
        } catch (e) { /* empty */ }
        expect(headerPolicy.headers).not.undefined;
        const correlationContext = headerPolicy.headers.get("Correlation-Context");
        expect(correlationContext).not.undefined;
        expect(correlationContext.includes("Env=Dev")).eq(true);
        delete process.env.NODE_ENV;
    });

    it("should detect host type in correlation-context header", async () => {
        process.env.WEBSITE_SITE_NAME = "website-name";
        try {
            await load(createMockedConnectionString(fakeEndpoint), { clientOptions });
        } catch (e) { /* empty */ }
        expect(headerPolicy.headers).not.undefined;
        const correlationContext = headerPolicy.headers.get("Correlation-Context");
        expect(correlationContext).not.undefined;
        expect(correlationContext.includes("Host=AzureWebApp")).eq(true);
        delete process.env.WEBSITE_SITE_NAME;
    });

    it("should disable request tracing when AZURE_APP_CONFIGURATION_TRACING_DISABLED is true", async () => {
        for (const indicator of ["TRUE", "true"]) {
            process.env.AZURE_APP_CONFIGURATION_TRACING_DISABLED = indicator;
            try {
                await load(createMockedConnectionString(fakeEndpoint), { clientOptions });
            } catch (e) { /* empty */ }
            expect(headerPolicy.headers).not.undefined;
            const correlationContext = headerPolicy.headers.get("Correlation-Context");
            expect(correlationContext).undefined;
        }

        // clean up
        delete process.env.AZURE_APP_CONFIGURATION_TRACING_DISABLED;
    });

    it("should have request type in correlation-context header when refresh is enabled", async () => {
        mockAppConfigurationClientListConfigurationSettings([[{
            key: "app.settings.fontColor",
            value: "red"
        }].map(createMockedKeyValue)]);

        const settings = await load(createMockedConnectionString(fakeEndpoint), {
            clientOptions,
            refreshOptions: {
                enabled: true,
                refreshIntervalInMs: 1000,
                watchedSettings: [{
                    key: "app.settings.fontColor"
                }]
            }
        });
        await sleepInMs(1000 + 1);
        try {
            await settings.refresh();
        } catch (e) { /* empty */ }
        expect(headerPolicy.headers).not.undefined;
        const correlationContext = headerPolicy.headers.get("Correlation-Context");
        expect(correlationContext).not.undefined;
        expect(correlationContext.includes("RequestType=Watch")).eq(true);

        restoreMocks();
    });

    describe("request tracing in Web Worker environment", () => {
        let originalNavigator;
        let originalWorkerNavigator;
        let originalWorkerGlobalScope;
        let originalImportScripts;

        before(() => {
            // Save the original values to restore them later
            originalNavigator = (global as any).navigator;
            originalWorkerNavigator = (global as any).WorkerNavigator;
            originalWorkerGlobalScope = (global as any).WorkerGlobalScope;
            originalImportScripts = (global as any).importScripts;
        });

        afterEach(() => {
            // Restore the original values after each test
            // global.navigator was added in node 21, https://nodejs.org/api/globals.html#navigator_1
            // global.navigator only has a getter, so we have to use Object.defineProperty to modify it
            Object.defineProperty(global, "navigator", {
                value: originalNavigator,
                configurable: true
            });
            (global as any).WorkerNavigator = originalWorkerNavigator;
            (global as any).WorkerGlobalScope = originalWorkerGlobalScope;
            (global as any).importScripts = originalImportScripts;
        });

        it("should identify WebWorker environment", async () => {
            (global as any).WorkerNavigator = function WorkerNavigator() { };
            Object.defineProperty(global, "navigator", {
                value: new (global as any).WorkerNavigator(),
                configurable: true
            });
            (global as any).WorkerGlobalScope = function WorkerGlobalScope() { };
            (global as any).importScripts = function importScripts() { };

            try {
                await load(createMockedConnectionString(fakeEndpoint), { clientOptions });
            } catch (e) { /* empty */ }
            expect(headerPolicy.headers).not.undefined;
            const correlationContext = headerPolicy.headers.get("Correlation-Context");
            expect(correlationContext).not.undefined;
            expect(correlationContext.includes("Host=WebWorker")).eq(true);
        });

        it("is not WebWorker when WorkerNavigator is undefined", async () => {
            Object.defineProperty(global, "navigator", {
                value: { userAgent: "node.js" } as any, // Mock navigator
                configurable: true
            });
            (global as any).WorkerNavigator = undefined;
            (global as any).WorkerGlobalScope = function WorkerGlobalScope() { };
            (global as any).importScripts = function importScripts() { };

            try {
                await load(createMockedConnectionString(fakeEndpoint), { clientOptions });
            } catch (e) { /* empty */ }
            expect(headerPolicy.headers).not.undefined;
            const correlationContext = headerPolicy.headers.get("Correlation-Context");
            expect(correlationContext).not.undefined;
            expect(correlationContext.includes("Host=WebWorker")).eq(false);
        });

        it("is not WebWorker when navigator is not an instance of WorkerNavigator", async () => {
            Object.defineProperty(global, "navigator", {
                value: { userAgent: "node.js" } as any, // Mock navigator but not an instance of WorkerNavigator
                configurable: true
            });
            (global as any).WorkerNavigator = function WorkerNavigator() { };
            (global as any).WorkerGlobalScope = function WorkerGlobalScope() { };
            (global as any).importScripts = function importScripts() { };

            try {
                await load(createMockedConnectionString(fakeEndpoint), { clientOptions });
            } catch (e) { /* empty */ }
            expect(headerPolicy.headers).not.undefined;
            const correlationContext = headerPolicy.headers.get("Correlation-Context");
            expect(correlationContext).not.undefined;
            expect(correlationContext.includes("Host=WebWorker")).eq(false);
        });

        it("is not WebWorker when WorkerGlobalScope is undefined", async () => {
            (global as any).WorkerNavigator = function WorkerNavigator() { };
            Object.defineProperty(global, "navigator", {
                value: new (global as any).WorkerNavigator(),
                configurable: true
            });
            (global as any).WorkerGlobalScope = undefined;
            (global as any).importScripts = function importScripts() { };

            try {
                await load(createMockedConnectionString(fakeEndpoint), { clientOptions });
            } catch (e) { /* empty */ }
            expect(headerPolicy.headers).not.undefined;
            const correlationContext = headerPolicy.headers.get("Correlation-Context");
            expect(correlationContext).not.undefined;
            expect(correlationContext.includes("Host=WebWorker")).eq(false);
        });

        it("is not WebWorker when importScripts is undefined", async () => {
            (global as any).WorkerNavigator = function WorkerNavigator() { };
            Object.defineProperty(global, "navigator", {
                value: new (global as any).WorkerNavigator(),
                configurable: true
            });
            (global as any).WorkerGlobalScope = function WorkerGlobalScope() { };
            (global as any).importScripts = undefined;

            try {
                await load(createMockedConnectionString(fakeEndpoint), { clientOptions });
            } catch (e) { /* empty */ }
            expect(headerPolicy.headers).not.undefined;
            const correlationContext = headerPolicy.headers.get("Correlation-Context");
            expect(correlationContext).not.undefined;
            expect(correlationContext.includes("Host=WebWorker")).eq(false);
        });
    });

    describe("request tracing in Web Browser environment", () => {
        let originalWindowType;
        let originalWindowObject;
        let originalDocumentType;
        let originalDocumentObject;

        before(() => {
            // Save the original values to restore them later
            originalWindowType = (global as any).Window;
            originalWindowObject = (global as any).window;
            originalDocumentType = (global as any).Document;
            originalDocumentObject = (global as any).document;
        });

        afterEach(() => {
            // Restore the original values after each test
            (global as any).Window = originalWindowType;
            (global as any).window = originalWindowObject;
            (global as any).Document = originalDocumentType;
            (global as any).document = originalDocumentObject;
        });

        it("should identify Web environment", async () => {
            (global as any).Window = function Window() { };
            (global as any).window = new (global as any).Window();
            (global as any).Document = function Document() { };
            (global as any).document = new (global as any).Document();

            try {
                await load(createMockedConnectionString(fakeEndpoint), { clientOptions });
            } catch (e) { /* empty */ }
            expect(headerPolicy.headers).not.undefined;
            const correlationContext = headerPolicy.headers.get("Correlation-Context");
            expect(correlationContext).not.undefined;
            expect(correlationContext.includes("Host=Web")).eq(true);
        });

        it("is not Web when document is undefined", async () => {
            (global as any).Window = function Window() { };
            (global as any).window = new (global as any).Window();
            (global as any).Document = function Document() { };
            (global as any).document = undefined; // not an instance of Document

            try {
                await load(createMockedConnectionString(fakeEndpoint), { clientOptions });
            } catch (e) { /* empty */ }
            expect(headerPolicy.headers).not.undefined;
            const correlationContext = headerPolicy.headers.get("Correlation-Context");
            expect(correlationContext).not.undefined;
            expect(correlationContext.includes("Host=Web")).eq(false);
        });

        it("is not Web when document is not instance of Document", async () => {
            (global as any).Window = function Window() { };
            (global as any).window = new (global as any).Window();
            (global as any).Document = function Document() { };
            (global as any).document = {}; // Not an instance of Document

            try {
                await load(createMockedConnectionString(fakeEndpoint), { clientOptions });
            } catch (e) { /* empty */ }
            expect(headerPolicy.headers).not.undefined;
            const correlationContext = headerPolicy.headers.get("Correlation-Context");
            expect(correlationContext).not.undefined;
            expect(correlationContext.includes("Host=Web")).eq(false);
        });

        it("is not Web when window is undefined", async () => {
            (global as any).Window = function Window() { };
            (global as any).window = undefined; // not an instance of Window
            (global as any).Document = function Document() { };
            (global as any).document = new (global as any).Document();

            try {
                await load(createMockedConnectionString(fakeEndpoint), { clientOptions });
            } catch (e) { /* empty */ }
            expect(headerPolicy.headers).not.undefined;
            const correlationContext = headerPolicy.headers.get("Correlation-Context");
            expect(correlationContext).not.undefined;
            expect(correlationContext.includes("Host=Web")).eq(false);
        });

        it("is not Web when window is not instance of Window", async () => {
            (global as any).Window = function Window() { };
            (global as any).window = {}; // not an instance of Window
            (global as any).Document = function Document() { };
            (global as any).document = new (global as any).Document();

            try {
                await load(createMockedConnectionString(fakeEndpoint), { clientOptions });
            } catch (e) { /* empty */ }
            expect(headerPolicy.headers).not.undefined;
            const correlationContext = headerPolicy.headers.get("Correlation-Context");
            expect(correlationContext).not.undefined;
            expect(correlationContext.includes("Host=Web")).eq(false);
        });
    });
});
<|MERGE_RESOLUTION|>--- conflicted
+++ resolved
@@ -1,403 +1,398 @@
-// Copyright (c) Microsoft Corporation.
-// Licensed under the MIT license.
-
-import * as chai from "chai";
-import * as chaiAsPromised from "chai-as-promised";
-chai.use(chaiAsPromised);
-const expect = chai.expect;
-<<<<<<< HEAD
-import { createMockedConnectionString, createMockedKeyValue, createMockedTokenCredential, mockAppConfigurationClientListConfigurationSettings, restoreMocks, sleepInMs } from "./utils/testHelper.js";
-import { load, loadFromCdn } from "./exportedApi.js";
-=======
-import { MAX_TIME_OUT, createMockedConnectionString, createMockedKeyValue, createMockedTokenCredential, mockAppConfigurationClientListConfigurationSettings, restoreMocks, sinon, sleepInMs } from "./utils/testHelper.js";
-import { ConfigurationClientManager } from "../src/ConfigurationClientManager.js";
-import { load } from "./exportedApi.js";
->>>>>>> 356e664a
-
-class HttpRequestHeadersPolicy {
-    headers: any;
-    name: string;
-
-    constructor() {
-        this.headers = {};
-        this.name = "HttpRequestHeadersPolicy";
-    }
-    sendRequest(req, next) {
-        this.headers = req.headers;
-        return next(req).then(resp => resp);
-    }
-}
-
-describe("request tracing", function () {
-    this.timeout(MAX_TIME_OUT);
-
-    const fakeEndpoint = "https://127.0.0.1"; // sufficient to test the request it sends out
-    const headerPolicy = new HttpRequestHeadersPolicy();
-    const position: "perCall" | "perRetry" = "perCall";
-    const clientOptions = {
-        retryOptions: {
-            maxRetries: 0 // save time
-        },
-        additionalPolicies: [{
-            policy: headerPolicy,
-            position
-        }]
-    };
-
-    before(() => {
-    });
-
-    after(() => {
-    });
-
-    it("should have correct user agent prefix", async () => {
-        try {
-            await load(createMockedConnectionString(fakeEndpoint), { clientOptions });
-        } catch (e) { /* empty */ }
-        expect(headerPolicy.headers).not.undefined;
-        expect(headerPolicy.headers.get("User-Agent")).satisfy((ua: string) => ua.startsWith("javascript-appconfiguration-provider"));
-    });
-
-    it("should have request type in correlation-context header", async () => {
-        try {
-            await load(createMockedConnectionString(fakeEndpoint), { clientOptions });
-        } catch (e) { /* empty */ }
-        expect(headerPolicy.headers).not.undefined;
-        expect(headerPolicy.headers.get("Correlation-Context")).eq("RequestType=Startup");
-    });
-
-    it("should have key vault tag in correlation-context header", async () => {
-        try {
-            await load(createMockedConnectionString(fakeEndpoint), {
-                clientOptions,
-                keyVaultOptions: {
-                    credential: createMockedTokenCredential()
-                }
-            });
-        } catch (e) { /* empty */ }
-        expect(headerPolicy.headers).not.undefined;
-        const correlationContext = headerPolicy.headers.get("Correlation-Context");
-        expect(correlationContext).not.undefined;
-        expect(correlationContext.includes("UsesKeyVault")).eq(true);
-    });
-
-<<<<<<< HEAD
-    it("should have cdn tag in correlation-context header when loadFromCdn is used", async () => {
-        try {
-            await loadFromCdn(fakeEndpoint, {
-                clientOptions
-            });
-=======
-    it("should have replica count in correlation-context header", async () => {
-        const replicaCount = 2;
-        sinon.stub(ConfigurationClientManager.prototype, "getReplicaCount").returns(replicaCount);
-        try {
-            await load(createMockedConnectionString(fakeEndpoint), { clientOptions });
->>>>>>> 356e664a
-        } catch (e) { /* empty */ }
-        expect(headerPolicy.headers).not.undefined;
-        const correlationContext = headerPolicy.headers.get("Correlation-Context");
-        expect(correlationContext).not.undefined;
-<<<<<<< HEAD
-        expect(correlationContext.includes("CDN")).eq(true);
-    });
-
-    it("should not have cdn tag in correlation-context header when load is used", async () => {
-        try {
-            await load(createMockedConnectionString(fakeEndpoint), {
-                clientOptions
-            });
-        } catch (e) { /* empty */ }
-        expect(headerPolicy.headers).not.undefined;
-        const correlationContext = headerPolicy.headers.get("Correlation-Context");
-        expect(correlationContext).not.undefined;
-        expect(correlationContext.includes("CDN")).eq(false);
-=======
-        expect(correlationContext.includes(`ReplicaCount=${replicaCount}`)).eq(true);
-        sinon.restore();
->>>>>>> 356e664a
-    });
-
-    it("should detect env in correlation-context header", async () => {
-        process.env.NODE_ENV = "development";
-        try {
-            await load(createMockedConnectionString(fakeEndpoint), { clientOptions });
-        } catch (e) { /* empty */ }
-        expect(headerPolicy.headers).not.undefined;
-        const correlationContext = headerPolicy.headers.get("Correlation-Context");
-        expect(correlationContext).not.undefined;
-        expect(correlationContext.includes("Env=Dev")).eq(true);
-        delete process.env.NODE_ENV;
-    });
-
-    it("should detect host type in correlation-context header", async () => {
-        process.env.WEBSITE_SITE_NAME = "website-name";
-        try {
-            await load(createMockedConnectionString(fakeEndpoint), { clientOptions });
-        } catch (e) { /* empty */ }
-        expect(headerPolicy.headers).not.undefined;
-        const correlationContext = headerPolicy.headers.get("Correlation-Context");
-        expect(correlationContext).not.undefined;
-        expect(correlationContext.includes("Host=AzureWebApp")).eq(true);
-        delete process.env.WEBSITE_SITE_NAME;
-    });
-
-    it("should disable request tracing when AZURE_APP_CONFIGURATION_TRACING_DISABLED is true", async () => {
-        for (const indicator of ["TRUE", "true"]) {
-            process.env.AZURE_APP_CONFIGURATION_TRACING_DISABLED = indicator;
-            try {
-                await load(createMockedConnectionString(fakeEndpoint), { clientOptions });
-            } catch (e) { /* empty */ }
-            expect(headerPolicy.headers).not.undefined;
-            const correlationContext = headerPolicy.headers.get("Correlation-Context");
-            expect(correlationContext).undefined;
-        }
-
-        // clean up
-        delete process.env.AZURE_APP_CONFIGURATION_TRACING_DISABLED;
-    });
-
-    it("should have request type in correlation-context header when refresh is enabled", async () => {
-        mockAppConfigurationClientListConfigurationSettings([[{
-            key: "app.settings.fontColor",
-            value: "red"
-        }].map(createMockedKeyValue)]);
-
-        const settings = await load(createMockedConnectionString(fakeEndpoint), {
-            clientOptions,
-            refreshOptions: {
-                enabled: true,
-                refreshIntervalInMs: 1000,
-                watchedSettings: [{
-                    key: "app.settings.fontColor"
-                }]
-            }
-        });
-        await sleepInMs(1000 + 1);
-        try {
-            await settings.refresh();
-        } catch (e) { /* empty */ }
-        expect(headerPolicy.headers).not.undefined;
-        const correlationContext = headerPolicy.headers.get("Correlation-Context");
-        expect(correlationContext).not.undefined;
-        expect(correlationContext.includes("RequestType=Watch")).eq(true);
-
-        restoreMocks();
-    });
-
-    describe("request tracing in Web Worker environment", () => {
-        let originalNavigator;
-        let originalWorkerNavigator;
-        let originalWorkerGlobalScope;
-        let originalImportScripts;
-
-        before(() => {
-            // Save the original values to restore them later
-            originalNavigator = (global as any).navigator;
-            originalWorkerNavigator = (global as any).WorkerNavigator;
-            originalWorkerGlobalScope = (global as any).WorkerGlobalScope;
-            originalImportScripts = (global as any).importScripts;
-        });
-
-        afterEach(() => {
-            // Restore the original values after each test
-            // global.navigator was added in node 21, https://nodejs.org/api/globals.html#navigator_1
-            // global.navigator only has a getter, so we have to use Object.defineProperty to modify it
-            Object.defineProperty(global, "navigator", {
-                value: originalNavigator,
-                configurable: true
-            });
-            (global as any).WorkerNavigator = originalWorkerNavigator;
-            (global as any).WorkerGlobalScope = originalWorkerGlobalScope;
-            (global as any).importScripts = originalImportScripts;
-        });
-
-        it("should identify WebWorker environment", async () => {
-            (global as any).WorkerNavigator = function WorkerNavigator() { };
-            Object.defineProperty(global, "navigator", {
-                value: new (global as any).WorkerNavigator(),
-                configurable: true
-            });
-            (global as any).WorkerGlobalScope = function WorkerGlobalScope() { };
-            (global as any).importScripts = function importScripts() { };
-
-            try {
-                await load(createMockedConnectionString(fakeEndpoint), { clientOptions });
-            } catch (e) { /* empty */ }
-            expect(headerPolicy.headers).not.undefined;
-            const correlationContext = headerPolicy.headers.get("Correlation-Context");
-            expect(correlationContext).not.undefined;
-            expect(correlationContext.includes("Host=WebWorker")).eq(true);
-        });
-
-        it("is not WebWorker when WorkerNavigator is undefined", async () => {
-            Object.defineProperty(global, "navigator", {
-                value: { userAgent: "node.js" } as any, // Mock navigator
-                configurable: true
-            });
-            (global as any).WorkerNavigator = undefined;
-            (global as any).WorkerGlobalScope = function WorkerGlobalScope() { };
-            (global as any).importScripts = function importScripts() { };
-
-            try {
-                await load(createMockedConnectionString(fakeEndpoint), { clientOptions });
-            } catch (e) { /* empty */ }
-            expect(headerPolicy.headers).not.undefined;
-            const correlationContext = headerPolicy.headers.get("Correlation-Context");
-            expect(correlationContext).not.undefined;
-            expect(correlationContext.includes("Host=WebWorker")).eq(false);
-        });
-
-        it("is not WebWorker when navigator is not an instance of WorkerNavigator", async () => {
-            Object.defineProperty(global, "navigator", {
-                value: { userAgent: "node.js" } as any, // Mock navigator but not an instance of WorkerNavigator
-                configurable: true
-            });
-            (global as any).WorkerNavigator = function WorkerNavigator() { };
-            (global as any).WorkerGlobalScope = function WorkerGlobalScope() { };
-            (global as any).importScripts = function importScripts() { };
-
-            try {
-                await load(createMockedConnectionString(fakeEndpoint), { clientOptions });
-            } catch (e) { /* empty */ }
-            expect(headerPolicy.headers).not.undefined;
-            const correlationContext = headerPolicy.headers.get("Correlation-Context");
-            expect(correlationContext).not.undefined;
-            expect(correlationContext.includes("Host=WebWorker")).eq(false);
-        });
-
-        it("is not WebWorker when WorkerGlobalScope is undefined", async () => {
-            (global as any).WorkerNavigator = function WorkerNavigator() { };
-            Object.defineProperty(global, "navigator", {
-                value: new (global as any).WorkerNavigator(),
-                configurable: true
-            });
-            (global as any).WorkerGlobalScope = undefined;
-            (global as any).importScripts = function importScripts() { };
-
-            try {
-                await load(createMockedConnectionString(fakeEndpoint), { clientOptions });
-            } catch (e) { /* empty */ }
-            expect(headerPolicy.headers).not.undefined;
-            const correlationContext = headerPolicy.headers.get("Correlation-Context");
-            expect(correlationContext).not.undefined;
-            expect(correlationContext.includes("Host=WebWorker")).eq(false);
-        });
-
-        it("is not WebWorker when importScripts is undefined", async () => {
-            (global as any).WorkerNavigator = function WorkerNavigator() { };
-            Object.defineProperty(global, "navigator", {
-                value: new (global as any).WorkerNavigator(),
-                configurable: true
-            });
-            (global as any).WorkerGlobalScope = function WorkerGlobalScope() { };
-            (global as any).importScripts = undefined;
-
-            try {
-                await load(createMockedConnectionString(fakeEndpoint), { clientOptions });
-            } catch (e) { /* empty */ }
-            expect(headerPolicy.headers).not.undefined;
-            const correlationContext = headerPolicy.headers.get("Correlation-Context");
-            expect(correlationContext).not.undefined;
-            expect(correlationContext.includes("Host=WebWorker")).eq(false);
-        });
-    });
-
-    describe("request tracing in Web Browser environment", () => {
-        let originalWindowType;
-        let originalWindowObject;
-        let originalDocumentType;
-        let originalDocumentObject;
-
-        before(() => {
-            // Save the original values to restore them later
-            originalWindowType = (global as any).Window;
-            originalWindowObject = (global as any).window;
-            originalDocumentType = (global as any).Document;
-            originalDocumentObject = (global as any).document;
-        });
-
-        afterEach(() => {
-            // Restore the original values after each test
-            (global as any).Window = originalWindowType;
-            (global as any).window = originalWindowObject;
-            (global as any).Document = originalDocumentType;
-            (global as any).document = originalDocumentObject;
-        });
-
-        it("should identify Web environment", async () => {
-            (global as any).Window = function Window() { };
-            (global as any).window = new (global as any).Window();
-            (global as any).Document = function Document() { };
-            (global as any).document = new (global as any).Document();
-
-            try {
-                await load(createMockedConnectionString(fakeEndpoint), { clientOptions });
-            } catch (e) { /* empty */ }
-            expect(headerPolicy.headers).not.undefined;
-            const correlationContext = headerPolicy.headers.get("Correlation-Context");
-            expect(correlationContext).not.undefined;
-            expect(correlationContext.includes("Host=Web")).eq(true);
-        });
-
-        it("is not Web when document is undefined", async () => {
-            (global as any).Window = function Window() { };
-            (global as any).window = new (global as any).Window();
-            (global as any).Document = function Document() { };
-            (global as any).document = undefined; // not an instance of Document
-
-            try {
-                await load(createMockedConnectionString(fakeEndpoint), { clientOptions });
-            } catch (e) { /* empty */ }
-            expect(headerPolicy.headers).not.undefined;
-            const correlationContext = headerPolicy.headers.get("Correlation-Context");
-            expect(correlationContext).not.undefined;
-            expect(correlationContext.includes("Host=Web")).eq(false);
-        });
-
-        it("is not Web when document is not instance of Document", async () => {
-            (global as any).Window = function Window() { };
-            (global as any).window = new (global as any).Window();
-            (global as any).Document = function Document() { };
-            (global as any).document = {}; // Not an instance of Document
-
-            try {
-                await load(createMockedConnectionString(fakeEndpoint), { clientOptions });
-            } catch (e) { /* empty */ }
-            expect(headerPolicy.headers).not.undefined;
-            const correlationContext = headerPolicy.headers.get("Correlation-Context");
-            expect(correlationContext).not.undefined;
-            expect(correlationContext.includes("Host=Web")).eq(false);
-        });
-
-        it("is not Web when window is undefined", async () => {
-            (global as any).Window = function Window() { };
-            (global as any).window = undefined; // not an instance of Window
-            (global as any).Document = function Document() { };
-            (global as any).document = new (global as any).Document();
-
-            try {
-                await load(createMockedConnectionString(fakeEndpoint), { clientOptions });
-            } catch (e) { /* empty */ }
-            expect(headerPolicy.headers).not.undefined;
-            const correlationContext = headerPolicy.headers.get("Correlation-Context");
-            expect(correlationContext).not.undefined;
-            expect(correlationContext.includes("Host=Web")).eq(false);
-        });
-
-        it("is not Web when window is not instance of Window", async () => {
-            (global as any).Window = function Window() { };
-            (global as any).window = {}; // not an instance of Window
-            (global as any).Document = function Document() { };
-            (global as any).document = new (global as any).Document();
-
-            try {
-                await load(createMockedConnectionString(fakeEndpoint), { clientOptions });
-            } catch (e) { /* empty */ }
-            expect(headerPolicy.headers).not.undefined;
-            const correlationContext = headerPolicy.headers.get("Correlation-Context");
-            expect(correlationContext).not.undefined;
-            expect(correlationContext.includes("Host=Web")).eq(false);
-        });
-    });
-});
+// Copyright (c) Microsoft Corporation.
+// Licensed under the MIT license.
+
+import * as chai from "chai";
+import * as chaiAsPromised from "chai-as-promised";
+chai.use(chaiAsPromised);
+const expect = chai.expect;
+import { MAX_TIME_OUT, createMockedConnectionString, createMockedKeyValue, createMockedTokenCredential, mockAppConfigurationClientListConfigurationSettings, restoreMocks, sinon, sleepInMs } from "./utils/testHelper.js";
+import { ConfigurationClientManager } from "../src/ConfigurationClientManager.js";
+import { load, loadFromCdn } from "./exportedApi.js";
+
+class HttpRequestHeadersPolicy {
+    headers: any;
+    name: string;
+
+    constructor() {
+        this.headers = {};
+        this.name = "HttpRequestHeadersPolicy";
+    }
+    sendRequest(req, next) {
+        this.headers = req.headers;
+        return next(req).then(resp => resp);
+    }
+}
+
+describe("request tracing", function () {
+    this.timeout(MAX_TIME_OUT);
+
+    const fakeEndpoint = "https://127.0.0.1"; // sufficient to test the request it sends out
+    const headerPolicy = new HttpRequestHeadersPolicy();
+    const position: "perCall" | "perRetry" = "perCall";
+    const clientOptions = {
+        retryOptions: {
+            maxRetries: 0 // save time
+        },
+        additionalPolicies: [{
+            policy: headerPolicy,
+            position
+        }]
+    };
+
+    before(() => {
+    });
+
+    after(() => {
+    });
+
+    it("should have correct user agent prefix", async () => {
+        try {
+            await load(createMockedConnectionString(fakeEndpoint), { clientOptions });
+        } catch (e) { /* empty */ }
+        expect(headerPolicy.headers).not.undefined;
+        expect(headerPolicy.headers.get("User-Agent")).satisfy((ua: string) => ua.startsWith("javascript-appconfiguration-provider"));
+    });
+
+    it("should have request type in correlation-context header", async () => {
+        try {
+            await load(createMockedConnectionString(fakeEndpoint), { clientOptions });
+        } catch (e) { /* empty */ }
+        expect(headerPolicy.headers).not.undefined;
+        expect(headerPolicy.headers.get("Correlation-Context")).eq("RequestType=Startup");
+    });
+
+    it("should have key vault tag in correlation-context header", async () => {
+        try {
+            await load(createMockedConnectionString(fakeEndpoint), {
+                clientOptions,
+                keyVaultOptions: {
+                    credential: createMockedTokenCredential()
+                }
+            });
+        } catch (e) { /* empty */ }
+        expect(headerPolicy.headers).not.undefined;
+        const correlationContext = headerPolicy.headers.get("Correlation-Context");
+        expect(correlationContext).not.undefined;
+        expect(correlationContext.includes("UsesKeyVault")).eq(true);
+    });
+
+    it("should have replica count in correlation-context header", async () => {
+        const replicaCount = 2;
+        sinon.stub(ConfigurationClientManager.prototype, "getReplicaCount").returns(replicaCount);
+        try {
+            await load(createMockedConnectionString(fakeEndpoint), { clientOptions });
+        } catch (e) { /* empty */ }
+        expect(headerPolicy.headers).not.undefined;
+        const correlationContext = headerPolicy.headers.get("Correlation-Context");
+        expect(correlationContext).not.undefined;
+        expect(correlationContext.includes(`ReplicaCount=${replicaCount}`)).eq(true);
+        sinon.restore();
+    });
+
+    it("should have cdn tag in correlation-context header when loadFromCdn is used", async () => {
+        try {
+            await loadFromCdn(fakeEndpoint, {
+                clientOptions
+            });
+        } catch (e) { /* empty */ }
+        expect(headerPolicy.headers).not.undefined;
+        const correlationContext = headerPolicy.headers.get("Correlation-Context");
+        expect(correlationContext).not.undefined;
+        expect(correlationContext.includes("CDN")).eq(true);
+    });
+
+    it("should not have cdn tag in correlation-context header when load is used", async () => {
+        try {
+            await load(createMockedConnectionString(fakeEndpoint), {
+                clientOptions
+            });
+        } catch (e) { /* empty */ }
+        expect(headerPolicy.headers).not.undefined;
+        const correlationContext = headerPolicy.headers.get("Correlation-Context");
+        expect(correlationContext).not.undefined;
+        expect(correlationContext.includes("CDN")).eq(false);
+    });
+
+    it("should detect env in correlation-context header", async () => {
+        process.env.NODE_ENV = "development";
+        try {
+            await load(createMockedConnectionString(fakeEndpoint), { clientOptions });
+        } catch (e) { /* empty */ }
+        expect(headerPolicy.headers).not.undefined;
+        const correlationContext = headerPolicy.headers.get("Correlation-Context");
+        expect(correlationContext).not.undefined;
+        expect(correlationContext.includes("Env=Dev")).eq(true);
+        delete process.env.NODE_ENV;
+    });
+
+    it("should detect host type in correlation-context header", async () => {
+        process.env.WEBSITE_SITE_NAME = "website-name";
+        try {
+            await load(createMockedConnectionString(fakeEndpoint), { clientOptions });
+        } catch (e) { /* empty */ }
+        expect(headerPolicy.headers).not.undefined;
+        const correlationContext = headerPolicy.headers.get("Correlation-Context");
+        expect(correlationContext).not.undefined;
+        expect(correlationContext.includes("Host=AzureWebApp")).eq(true);
+        delete process.env.WEBSITE_SITE_NAME;
+    });
+
+    it("should disable request tracing when AZURE_APP_CONFIGURATION_TRACING_DISABLED is true", async () => {
+        for (const indicator of ["TRUE", "true"]) {
+            process.env.AZURE_APP_CONFIGURATION_TRACING_DISABLED = indicator;
+            try {
+                await load(createMockedConnectionString(fakeEndpoint), { clientOptions });
+            } catch (e) { /* empty */ }
+            expect(headerPolicy.headers).not.undefined;
+            const correlationContext = headerPolicy.headers.get("Correlation-Context");
+            expect(correlationContext).undefined;
+        }
+
+        // clean up
+        delete process.env.AZURE_APP_CONFIGURATION_TRACING_DISABLED;
+    });
+
+    it("should have request type in correlation-context header when refresh is enabled", async () => {
+        mockAppConfigurationClientListConfigurationSettings([[{
+            key: "app.settings.fontColor",
+            value: "red"
+        }].map(createMockedKeyValue)]);
+
+        const settings = await load(createMockedConnectionString(fakeEndpoint), {
+            clientOptions,
+            refreshOptions: {
+                enabled: true,
+                refreshIntervalInMs: 1000,
+                watchedSettings: [{
+                    key: "app.settings.fontColor"
+                }]
+            }
+        });
+        await sleepInMs(1000 + 1);
+        try {
+            await settings.refresh();
+        } catch (e) { /* empty */ }
+        expect(headerPolicy.headers).not.undefined;
+        const correlationContext = headerPolicy.headers.get("Correlation-Context");
+        expect(correlationContext).not.undefined;
+        expect(correlationContext.includes("RequestType=Watch")).eq(true);
+
+        restoreMocks();
+    });
+
+    describe("request tracing in Web Worker environment", () => {
+        let originalNavigator;
+        let originalWorkerNavigator;
+        let originalWorkerGlobalScope;
+        let originalImportScripts;
+
+        before(() => {
+            // Save the original values to restore them later
+            originalNavigator = (global as any).navigator;
+            originalWorkerNavigator = (global as any).WorkerNavigator;
+            originalWorkerGlobalScope = (global as any).WorkerGlobalScope;
+            originalImportScripts = (global as any).importScripts;
+        });
+
+        afterEach(() => {
+            // Restore the original values after each test
+            // global.navigator was added in node 21, https://nodejs.org/api/globals.html#navigator_1
+            // global.navigator only has a getter, so we have to use Object.defineProperty to modify it
+            Object.defineProperty(global, "navigator", {
+                value: originalNavigator,
+                configurable: true
+            });
+            (global as any).WorkerNavigator = originalWorkerNavigator;
+            (global as any).WorkerGlobalScope = originalWorkerGlobalScope;
+            (global as any).importScripts = originalImportScripts;
+        });
+
+        it("should identify WebWorker environment", async () => {
+            (global as any).WorkerNavigator = function WorkerNavigator() { };
+            Object.defineProperty(global, "navigator", {
+                value: new (global as any).WorkerNavigator(),
+                configurable: true
+            });
+            (global as any).WorkerGlobalScope = function WorkerGlobalScope() { };
+            (global as any).importScripts = function importScripts() { };
+
+            try {
+                await load(createMockedConnectionString(fakeEndpoint), { clientOptions });
+            } catch (e) { /* empty */ }
+            expect(headerPolicy.headers).not.undefined;
+            const correlationContext = headerPolicy.headers.get("Correlation-Context");
+            expect(correlationContext).not.undefined;
+            expect(correlationContext.includes("Host=WebWorker")).eq(true);
+        });
+
+        it("is not WebWorker when WorkerNavigator is undefined", async () => {
+            Object.defineProperty(global, "navigator", {
+                value: { userAgent: "node.js" } as any, // Mock navigator
+                configurable: true
+            });
+            (global as any).WorkerNavigator = undefined;
+            (global as any).WorkerGlobalScope = function WorkerGlobalScope() { };
+            (global as any).importScripts = function importScripts() { };
+
+            try {
+                await load(createMockedConnectionString(fakeEndpoint), { clientOptions });
+            } catch (e) { /* empty */ }
+            expect(headerPolicy.headers).not.undefined;
+            const correlationContext = headerPolicy.headers.get("Correlation-Context");
+            expect(correlationContext).not.undefined;
+            expect(correlationContext.includes("Host=WebWorker")).eq(false);
+        });
+
+        it("is not WebWorker when navigator is not an instance of WorkerNavigator", async () => {
+            Object.defineProperty(global, "navigator", {
+                value: { userAgent: "node.js" } as any, // Mock navigator but not an instance of WorkerNavigator
+                configurable: true
+            });
+            (global as any).WorkerNavigator = function WorkerNavigator() { };
+            (global as any).WorkerGlobalScope = function WorkerGlobalScope() { };
+            (global as any).importScripts = function importScripts() { };
+
+            try {
+                await load(createMockedConnectionString(fakeEndpoint), { clientOptions });
+            } catch (e) { /* empty */ }
+            expect(headerPolicy.headers).not.undefined;
+            const correlationContext = headerPolicy.headers.get("Correlation-Context");
+            expect(correlationContext).not.undefined;
+            expect(correlationContext.includes("Host=WebWorker")).eq(false);
+        });
+
+        it("is not WebWorker when WorkerGlobalScope is undefined", async () => {
+            (global as any).WorkerNavigator = function WorkerNavigator() { };
+            Object.defineProperty(global, "navigator", {
+                value: new (global as any).WorkerNavigator(),
+                configurable: true
+            });
+            (global as any).WorkerGlobalScope = undefined;
+            (global as any).importScripts = function importScripts() { };
+
+            try {
+                await load(createMockedConnectionString(fakeEndpoint), { clientOptions });
+            } catch (e) { /* empty */ }
+            expect(headerPolicy.headers).not.undefined;
+            const correlationContext = headerPolicy.headers.get("Correlation-Context");
+            expect(correlationContext).not.undefined;
+            expect(correlationContext.includes("Host=WebWorker")).eq(false);
+        });
+
+        it("is not WebWorker when importScripts is undefined", async () => {
+            (global as any).WorkerNavigator = function WorkerNavigator() { };
+            Object.defineProperty(global, "navigator", {
+                value: new (global as any).WorkerNavigator(),
+                configurable: true
+            });
+            (global as any).WorkerGlobalScope = function WorkerGlobalScope() { };
+            (global as any).importScripts = undefined;
+
+            try {
+                await load(createMockedConnectionString(fakeEndpoint), { clientOptions });
+            } catch (e) { /* empty */ }
+            expect(headerPolicy.headers).not.undefined;
+            const correlationContext = headerPolicy.headers.get("Correlation-Context");
+            expect(correlationContext).not.undefined;
+            expect(correlationContext.includes("Host=WebWorker")).eq(false);
+        });
+    });
+
+    describe("request tracing in Web Browser environment", () => {
+        let originalWindowType;
+        let originalWindowObject;
+        let originalDocumentType;
+        let originalDocumentObject;
+
+        before(() => {
+            // Save the original values to restore them later
+            originalWindowType = (global as any).Window;
+            originalWindowObject = (global as any).window;
+            originalDocumentType = (global as any).Document;
+            originalDocumentObject = (global as any).document;
+        });
+
+        afterEach(() => {
+            // Restore the original values after each test
+            (global as any).Window = originalWindowType;
+            (global as any).window = originalWindowObject;
+            (global as any).Document = originalDocumentType;
+            (global as any).document = originalDocumentObject;
+        });
+
+        it("should identify Web environment", async () => {
+            (global as any).Window = function Window() { };
+            (global as any).window = new (global as any).Window();
+            (global as any).Document = function Document() { };
+            (global as any).document = new (global as any).Document();
+
+            try {
+                await load(createMockedConnectionString(fakeEndpoint), { clientOptions });
+            } catch (e) { /* empty */ }
+            expect(headerPolicy.headers).not.undefined;
+            const correlationContext = headerPolicy.headers.get("Correlation-Context");
+            expect(correlationContext).not.undefined;
+            expect(correlationContext.includes("Host=Web")).eq(true);
+        });
+
+        it("is not Web when document is undefined", async () => {
+            (global as any).Window = function Window() { };
+            (global as any).window = new (global as any).Window();
+            (global as any).Document = function Document() { };
+            (global as any).document = undefined; // not an instance of Document
+
+            try {
+                await load(createMockedConnectionString(fakeEndpoint), { clientOptions });
+            } catch (e) { /* empty */ }
+            expect(headerPolicy.headers).not.undefined;
+            const correlationContext = headerPolicy.headers.get("Correlation-Context");
+            expect(correlationContext).not.undefined;
+            expect(correlationContext.includes("Host=Web")).eq(false);
+        });
+
+        it("is not Web when document is not instance of Document", async () => {
+            (global as any).Window = function Window() { };
+            (global as any).window = new (global as any).Window();
+            (global as any).Document = function Document() { };
+            (global as any).document = {}; // Not an instance of Document
+
+            try {
+                await load(createMockedConnectionString(fakeEndpoint), { clientOptions });
+            } catch (e) { /* empty */ }
+            expect(headerPolicy.headers).not.undefined;
+            const correlationContext = headerPolicy.headers.get("Correlation-Context");
+            expect(correlationContext).not.undefined;
+            expect(correlationContext.includes("Host=Web")).eq(false);
+        });
+
+        it("is not Web when window is undefined", async () => {
+            (global as any).Window = function Window() { };
+            (global as any).window = undefined; // not an instance of Window
+            (global as any).Document = function Document() { };
+            (global as any).document = new (global as any).Document();
+
+            try {
+                await load(createMockedConnectionString(fakeEndpoint), { clientOptions });
+            } catch (e) { /* empty */ }
+            expect(headerPolicy.headers).not.undefined;
+            const correlationContext = headerPolicy.headers.get("Correlation-Context");
+            expect(correlationContext).not.undefined;
+            expect(correlationContext.includes("Host=Web")).eq(false);
+        });
+
+        it("is not Web when window is not instance of Window", async () => {
+            (global as any).Window = function Window() { };
+            (global as any).window = {}; // not an instance of Window
+            (global as any).Document = function Document() { };
+            (global as any).document = new (global as any).Document();
+
+            try {
+                await load(createMockedConnectionString(fakeEndpoint), { clientOptions });
+            } catch (e) { /* empty */ }
+            expect(headerPolicy.headers).not.undefined;
+            const correlationContext = headerPolicy.headers.get("Correlation-Context");
+            expect(correlationContext).not.undefined;
+            expect(correlationContext.includes("Host=Web")).eq(false);
+        });
+    });
+});