<<<<<<< HEAD
// Copyright (c) Microsoft Corporation.
// Licensed under the MIT license.

import * as chai from "chai";
import * as chaiAsPromised from "chai-as-promised";
chai.use(chaiAsPromised);
const expect = chai.expect;
import { load } from "./exportedApi.js";
import { MAX_TIME_OUT, mockAppConfigurationClientListConfigurationSettings, mockAppConfigurationClientGetSnapshot, mockAppConfigurationClientListConfigurationSettingsForSnapshot, restoreMocks, createMockedConnectionString, createMockedEndpoint, createMockedTokenCredential, createMockedKeyValue } from "./utils/testHelper.js";

const mockedKVs = [{
    key: "app.settings.fontColor",
    value: "red",
}, {
    key: "app.settings.fontSize",
    value: "40",
}, {
    key: "app/settings/fontColor",
    value: "red",
}, {
    key: "app/settings/fontSize",
    value: "40",
}, {
    key: "app%settings%fontColor",
    value: "red",
}, {
    key: "app%settings%fontSize",
    value: "40",
}, {
    key: "TestKey",
    label: "Test",
    value: "TestValue",
}, {
    key: "TestKey",
    label: "Prod",
    value: "TestValueForProd",
}, {
    key: "KeyForNullValue",
    value: null,
}, {
    key: "KeyForEmptyValue",
    value: "",
}, {
    key: "app2.settings",
    value: JSON.stringify({ fontColor: "blue", fontSize: 20 }),
    contentType: "application/json"
}, {
    key: "app3.settings",
    value: "placeholder"
}, {
    key: "app3.settings.fontColor",
    value: "yellow"
}, {
    key: "app4.excludedFolders.0",
    value: "node_modules"
}, {
    key: "app4.excludedFolders.1",
    value: "dist"
}, {
    key: "app5.settings.fontColor",
    value: "yellow"
}, {
    key: "app5.settings",
    value: "placeholder"
}, {
    key: ".appconfig.featureflag/Beta",
    value: JSON.stringify({
        "id": "Beta",
        "description": "",
        "enabled": true,
        "conditions": {
            "client_filters": []
        }
    }),
    contentType: "application/vnd.microsoft.appconfig.ff+json;charset=utf-8"
}
].map(createMockedKeyValue);

describe("load", function () {
    this.timeout(MAX_TIME_OUT);

    before(() => {
        mockAppConfigurationClientListConfigurationSettings([mockedKVs]);
    });

    after(() => {
        restoreMocks();
    });

    it("should load data from config store with connection string", async () => {
        const connectionString = createMockedConnectionString();
        const settings = await load(connectionString);
        expect(settings).not.undefined;
        expect(settings.get("app.settings.fontColor")).eq("red");
        expect(settings.get("app.settings.fontSize")).eq("40");
    });

    it("should load data from config store with aad + endpoint URL", async () => {
        const endpoint = createMockedEndpoint();
        const credential = createMockedTokenCredential();
        const settings = await load(new URL(endpoint), credential);
        expect(settings).not.undefined;
        expect(settings.get("app.settings.fontColor")).eq("red");
        expect(settings.get("app.settings.fontSize")).eq("40");
    });

    it("should load data from config store with aad + endpoint string", async () => {
        const endpoint = createMockedEndpoint();
        const credential = createMockedTokenCredential();
        const settings = await load(endpoint, credential);
        expect(settings).not.undefined;
        expect(settings.get("app.settings.fontColor")).eq("red");
        expect(settings.get("app.settings.fontSize")).eq("40");
    });

    it("should throw error given invalid connection string", async () => {
        return expect(load("invalid-connection-string")).eventually.rejectedWith("Invalid connection string");
    });

    it("should throw error given invalid endpoint URL", async () => {
        const credential = createMockedTokenCredential();
        return expect(load("invalid-endpoint-url", credential)).eventually.rejectedWith("Invalid URL");
    });

    it("should not include feature flags directly in the settings", async () => {
        const connectionString = createMockedConnectionString();
        const settings = await load(connectionString);
        expect(settings).not.undefined;
        expect(settings.get(".appconfig.featureflag/Beta")).undefined;
    });

    it("should filter by key and label, has(key) and get(key) should work", async () => {
        const connectionString = createMockedConnectionString();
        const settings = await load(connectionString, {
            selectors: [{
                keyFilter: "app.settings.*",
                labelFilter: "\0"
            }]
        });
        expect(settings).not.undefined;
        expect(settings.has("app.settings.fontColor")).true;
        expect(settings.has("app.settings.fontSize")).true;
        expect(settings.has("app.settings.fontFamily")).false;
        expect(settings.get("app.settings.fontColor")).eq("red");
        expect(settings.get("app.settings.fontSize")).eq("40");
        expect(settings.get("app.settings.fontFamily")).undefined;
    });

    it("should also work with other ReadonlyMap APIs", async () => {
        const connectionString = createMockedConnectionString();
        const settings = await load(connectionString, {
            selectors: [{
                keyFilter: "app.settings.*",
                labelFilter: "\0"
            }]
        });
        expect(settings).not.undefined;
        // size
        expect(settings.size).eq(2);
        // keys()
        expect(Array.from(settings.keys())).deep.eq(["app.settings.fontColor", "app.settings.fontSize"]);
        // values()
        expect(Array.from(settings.values())).deep.eq(["red", "40"]);
        // entries()
        expect(Array.from(settings.entries())).deep.eq([["app.settings.fontColor", "red"], ["app.settings.fontSize", "40"]]);
        // forEach()
        const keys: string[] = [];
        const values: string[] = [];
        settings.forEach((value, key) => {
            keys.push(key);
            values.push(value);
        });
        expect(keys).deep.eq(["app.settings.fontColor", "app.settings.fontSize"]);
        expect(values).deep.eq(["red", "40"]);
        // [Symbol.iterator]()
        const entries: [string, string][] = [];
        for (const [key, value] of settings) {
            entries.push([key, value]);
        }
        expect(entries).deep.eq([["app.settings.fontColor", "red"], ["app.settings.fontSize", "40"]]);
    });

    it("should be read-only, set(key, value) should not work", async () => {
        const connectionString = createMockedConnectionString();
        const settings = await load(connectionString, {
            selectors: [{
                keyFilter: "app.settings.*",
                labelFilter: "\0"
            }]
        });
        expect(settings).not.undefined;
        expect(() => {
            // Here force to turn if off for testing purpose, as JavaScript does not have type checking.
            // eslint-disable-next-line @typescript-eslint/ban-ts-comment
            // @ts-ignore
            settings.set("app.settings.fontColor", "blue");
        }).to.throw("settings.set is not a function");
    });

    it("should trim key prefix if applicable", async () => {
        const connectionString = createMockedConnectionString();
        const settings = await load(connectionString, {
            selectors: [{
                keyFilter: "app.settings.*",
                labelFilter: "\0"
            }],
            trimKeyPrefixes: ["app.settings."]
        });
        expect(settings).not.undefined;
        expect(settings.get("fontColor")).eq("red");
        expect(settings.get("fontSize")).eq("40");
    });

    it("should trim longest key prefix first", async () => {
        const connectionString = createMockedConnectionString();
        const settings = await load(connectionString, {
            selectors: [{
                keyFilter: "app.*",
                labelFilter: "\0"
            }],
            trimKeyPrefixes: ["app.", "app.settings.", "Test"]
        });
        expect(settings).not.undefined;
        expect(settings.get("fontColor")).eq("red");
        expect(settings.get("fontSize")).eq("40");
    });

    it("should support null/empty value", async () => {
        const connectionString = createMockedConnectionString();
        const settings = await load(connectionString);
        expect(settings).not.undefined;
        expect(settings.get("KeyForNullValue")).eq(null);
        expect(settings.get("KeyForEmptyValue")).eq("");
    });

    it("should not support * in label filters", async () => {
        const connectionString = createMockedConnectionString();
        const loadWithWildcardLabelFilter = load(connectionString, {
            selectors: [{
                keyFilter: "app.*",
                labelFilter: "*"
            }]
        });
        return expect(loadWithWildcardLabelFilter).to.eventually.rejectedWith("The characters '*' and ',' are not supported in label filters.");
    });

    it("should not support , in label filters", async () => {
        const connectionString = createMockedConnectionString();
        const loadWithMultipleLabelFilter = load(connectionString, {
            selectors: [{
                keyFilter: "app.*",
                labelFilter: "labelA,labelB"
            }]
        });
        return expect(loadWithMultipleLabelFilter).to.eventually.rejectedWith("The characters '*' and ',' are not supported in label filters.");
    });

    it("should override config settings with same key but different label", async () => {
        const connectionString = createMockedConnectionString();
        const settings = await load(connectionString, {
            selectors: [{
                keyFilter: "Test*",
                labelFilter: "Test"
            }, {
                keyFilter: "Test*",
                labelFilter: "Prod"
            }]
        });
        expect(settings).not.undefined;
        expect(settings.get("TestKey")).eq("TestValueForProd");
    });

    it("should deduplicate exact same selectors but keeping the precedence", async () => {
        const connectionString = createMockedConnectionString();
        const settings = await load(connectionString, {
            selectors: [{
                keyFilter: "Test*",
                labelFilter: "Prod"
            }, {
                keyFilter: "Test*",
                labelFilter: "Test"
            }, {
                keyFilter: "Test*",
                labelFilter: "Prod"
            }]
        });
        expect(settings).not.undefined;
        expect(settings.get("TestKey")).eq("TestValueForProd");
    });

    // access data property
    it("should directly access data property", async () => {
        const connectionString = createMockedConnectionString();
        const settings = await load(connectionString, {
            selectors: [{
                keyFilter: "app.settings.*"
            }]
        });
        expect(settings).not.undefined;
        const data = settings.constructConfigurationObject();
        expect(data).not.undefined;
        expect(data.app.settings.fontColor).eq("red");
        expect(data.app.settings.fontSize).eq("40");
    });

    it("should access property of JSON object content-type with data accessor", async () => {
        const connectionString = createMockedConnectionString();
        const settings = await load(connectionString, {
            selectors: [{
                keyFilter: "app2.*"
            }]
        });
        expect(settings).not.undefined;
        const data = settings.constructConfigurationObject();
        expect(data).not.undefined;
        expect(data.app2.settings.fontColor).eq("blue");
        expect(data.app2.settings.fontSize).eq(20);
    });

    it("should not access property of JSON content-type object with get()", async () => {
        const connectionString = createMockedConnectionString();
        const settings = await load(connectionString, {
            selectors: [{
                keyFilter: "app2.*"
            }]
        });
        expect(settings).not.undefined;
        expect(settings.get("app2.settings")).not.undefined; // JSON object accessed as a whole
        expect(settings.get("app2.settings.fontColor")).undefined;
        expect(settings.get("app2.settings.fontSize")).undefined;
    });

    /**
     * Edge case: Hierarchical key-value pairs with overlapped key prefix.
     * key: "app3.settings" => value: "placeholder"
     * key: "app3.settings.fontColor" => value: "yellow"
     *
     * get() will return "placeholder" for "app3.settings" and "yellow" for "app3.settings.fontColor", as expected.
     * data.app3.settings will return "placeholder" as a whole JSON object, which is not guaranteed to be correct.
     */
    it("Edge case 1: Hierarchical key-value pairs with overlapped key prefix.", async () => {
        const connectionString = createMockedConnectionString();
        const settings = await load(connectionString, {
            selectors: [{
                keyFilter: "app3.settings*"
            }]
        });
        expect(settings).not.undefined;
        expect(() => {
            settings.constructConfigurationObject();
        }).to.throw("Ambiguity occurs when constructing configuration object from key 'app3.settings.fontColor', value 'yellow'. The path 'app3.settings' has been occupied.");
    });

    /**
     * Edge case: Hierarchical key-value pairs with overlapped key prefix.
     * key: "app5.settings.fontColor" => value: "yellow"
     * key: "app5.settings" => value: "placeholder"
     *
     * When constructConfigurationObject() is called, it first constructs from key "app5.settings.fontColor" and then from key "app5.settings".
     * An error will be thrown when constructing from key "app5.settings" because there is ambiguity between the two keys.
     */
    it("Edge case 2: Hierarchical key-value pairs with overlapped key prefix.", async () => {
        const connectionString = createMockedConnectionString();
        const settings = await load(connectionString, {
            selectors: [{
                keyFilter: "app5.settings*"
            }]
        });
        expect(settings).not.undefined;
        expect(() => {
            settings.constructConfigurationObject();
        }).to.throw("Ambiguity occurs when constructing configuration object from key 'app5.settings', value 'placeholder'. The key should not be part of another key.");
    });

    it("should construct configuration object with array", async () => {
        const connectionString = createMockedConnectionString();
        const settings = await load(connectionString, {
            selectors: [{
                keyFilter: "app4.*"
            }]
        });
        expect(settings).not.undefined;
        const data = settings.constructConfigurationObject();
        expect(data).not.undefined;
        // Both { '0': 'node_modules', '1': 'dist' } and ['node_modules', 'dist'] are valid.
        expect(data.app4.excludedFolders[0]).eq("node_modules");
        expect(data.app4.excludedFolders[1]).eq("dist");
    });

    it("should construct configuration object with customized separator", async () => {
        const connectionString = createMockedConnectionString();
        const settings = await load(connectionString, {
            selectors: [{
                keyFilter: "app/settings/*"
            }]
        });
        expect(settings).not.undefined;
        const data = settings.constructConfigurationObject({ separator: "/" });
        expect(data).not.undefined;
        expect(data.app.settings.fontColor).eq("red");
        expect(data.app.settings.fontSize).eq("40");
    });

    it("should throw error when construct configuration object with invalid separator", async () => {
        const connectionString = createMockedConnectionString();
        const settings = await load(connectionString, {
            selectors: [{
                keyFilter: "app%settings%*"
            }]
        });
        expect(settings).not.undefined;

        expect(() => {
            // Below line will throw error because of type checking, i.e. Type '"%"' is not assignable to type '"/" | "." | "," | ";" | "-" | "_" | "__" | ":" | undefined'.ts(2322)
            // Here force to turn if off for testing purpose, as JavaScript does not have type checking.
            // eslint-disable-next-line @typescript-eslint/ban-ts-comment
            // @ts-ignore
            settings.constructConfigurationObject({ separator: "%" });
        }).to.throw("Invalid separator '%'. Supported values: '.', ',', ';', '-', '_', '__', '/', ':'.");
    });

    it("should load from snapshot", async () => {
        const snapshotName = "Test";
        mockAppConfigurationClientGetSnapshot(snapshotName, {compositionType: "key"});
        mockAppConfigurationClientListConfigurationSettingsForSnapshot(snapshotName, [[{key: "TestKey", value: "TestValue"}].map(createMockedKeyValue)]);
        const connectionString = createMockedConnectionString();
        const settings = await load(connectionString, {
            selectors: [{
                snapshotName: snapshotName
            }]
        });
        expect(settings).not.undefined;
        expect(settings).not.undefined;
        expect(settings.get("TestKey")).eq("TestValue");
        restoreMocks();
    });
});
=======
// Copyright (c) Microsoft Corporation.
// Licensed under the MIT license.

import * as chai from "chai";
import * as chaiAsPromised from "chai-as-promised";
chai.use(chaiAsPromised);
const expect = chai.expect;
import { load } from "./exportedApi.js";
import { MAX_TIME_OUT, mockAppConfigurationClientListConfigurationSettings, restoreMocks, createMockedConnectionString, createMockedEndpoint, createMockedTokenCredential, createMockedKeyValue } from "./utils/testHelper.js";

const mockedKVs = [{
    key: "app.settings.fontColor",
    value: "red",
}, {
    key: "app.settings.fontSize",
    value: "40",
}, {
    key: "app/settings/fontColor",
    value: "red",
}, {
    key: "app/settings/fontSize",
    value: "40",
}, {
    key: "app%settings%fontColor",
    value: "red",
}, {
    key: "app%settings%fontSize",
    value: "40",
}, {
    key: "TestKey",
    label: "Test",
    value: "TestValue",
}, {
    key: "TestKey",
    label: "Prod",
    value: "TestValueForProd",
}, {
    key: "KeyForNullValue",
    value: null,
}, {
    key: "KeyForEmptyValue",
    value: "",
}, {
    key: "app2.settings",
    value: JSON.stringify({ fontColor: "blue", fontSize: 20 }),
    contentType: "application/json"
}, {
    key: "app3.settings",
    value: "placeholder"
}, {
    key: "app3.settings.fontColor",
    value: "yellow"
}, {
    key: "app4.excludedFolders.0",
    value: "node_modules"
}, {
    key: "app4.excludedFolders.1",
    value: "dist"
}, {
    key: "app5.settings.fontColor",
    value: "yellow"
}, {
    key: "app5.settings",
    value: "placeholder"
}, {
    key: ".appconfig.featureflag/Beta",
    value: JSON.stringify({
        "id": "Beta",
        "description": "",
        "enabled": true,
        "conditions": {
            "client_filters": []
        }
    }),
    contentType: "application/vnd.microsoft.appconfig.ff+json;charset=utf-8"
}
].map(createMockedKeyValue);

describe("load", function () {
    this.timeout(MAX_TIME_OUT);

    before(() => {
        mockAppConfigurationClientListConfigurationSettings([mockedKVs]);
    });

    after(() => {
        restoreMocks();
    });

    it("should load data from config store with connection string", async () => {
        const connectionString = createMockedConnectionString();
        const settings = await load(connectionString);
        expect(settings).not.undefined;
        expect(settings.get("app.settings.fontColor")).eq("red");
        expect(settings.get("app.settings.fontSize")).eq("40");
    });

    it("should load data from config store with aad + endpoint URL", async () => {
        const endpoint = createMockedEndpoint();
        const credential = createMockedTokenCredential();
        const settings = await load(new URL(endpoint), credential);
        expect(settings).not.undefined;
        expect(settings.get("app.settings.fontColor")).eq("red");
        expect(settings.get("app.settings.fontSize")).eq("40");
    });

    it("should load data from config store with aad + endpoint string", async () => {
        const endpoint = createMockedEndpoint();
        const credential = createMockedTokenCredential();
        const settings = await load(endpoint, credential);
        expect(settings).not.undefined;
        expect(settings.get("app.settings.fontColor")).eq("red");
        expect(settings.get("app.settings.fontSize")).eq("40");
    });

    it("should throw error given invalid connection string", async () => {
        return expect(load("invalid-connection-string")).eventually.rejectedWith("Invalid connection string");
    });

    it("should throw error given invalid endpoint URL", async () => {
        const credential = createMockedTokenCredential();
        return expect(load("invalid-endpoint-url", credential)).eventually.rejectedWith("Invalid URL");
    });

    it("should not include feature flags directly in the settings", async () => {
        const connectionString = createMockedConnectionString();
        const settings = await load(connectionString);
        expect(settings).not.undefined;
        expect(settings.get(".appconfig.featureflag/Beta")).undefined;
    });

    it("should filter by key and label, has(key) and get(key) should work", async () => {
        const connectionString = createMockedConnectionString();
        const settings = await load(connectionString, {
            selectors: [{
                keyFilter: "app.settings.*",
                labelFilter: "\0"
            }]
        });
        expect(settings).not.undefined;
        expect(settings.has("app.settings.fontColor")).true;
        expect(settings.has("app.settings.fontSize")).true;
        expect(settings.has("app.settings.fontFamily")).false;
        expect(settings.get("app.settings.fontColor")).eq("red");
        expect(settings.get("app.settings.fontSize")).eq("40");
        expect(settings.get("app.settings.fontFamily")).undefined;
    });

    it("should also work with other ReadonlyMap APIs", async () => {
        const connectionString = createMockedConnectionString();
        const settings = await load(connectionString, {
            selectors: [{
                keyFilter: "app.settings.*",
                labelFilter: "\0"
            }]
        });
        expect(settings).not.undefined;
        // size
        expect(settings.size).eq(2);
        // keys()
        expect(Array.from(settings.keys())).deep.eq(["app.settings.fontColor", "app.settings.fontSize"]);
        // values()
        expect(Array.from(settings.values())).deep.eq(["red", "40"]);
        // entries()
        expect(Array.from(settings.entries())).deep.eq([["app.settings.fontColor", "red"], ["app.settings.fontSize", "40"]]);
        // forEach()
        const keys: string[] = [];
        const values: string[] = [];
        settings.forEach((value, key) => {
            keys.push(key);
            values.push(value);
        });
        expect(keys).deep.eq(["app.settings.fontColor", "app.settings.fontSize"]);
        expect(values).deep.eq(["red", "40"]);
        // [Symbol.iterator]()
        const entries: [string, string][] = [];
        for (const [key, value] of settings) {
            entries.push([key, value]);
        }
        expect(entries).deep.eq([["app.settings.fontColor", "red"], ["app.settings.fontSize", "40"]]);
    });

    it("should be read-only, set(key, value) should not work", async () => {
        const connectionString = createMockedConnectionString();
        const settings = await load(connectionString, {
            selectors: [{
                keyFilter: "app.settings.*",
                labelFilter: "\0"
            }]
        });
        expect(settings).not.undefined;
        expect(() => {
            // Here force to turn if off for testing purpose, as JavaScript does not have type checking.
            // eslint-disable-next-line @typescript-eslint/ban-ts-comment
            // @ts-ignore
            settings.set("app.settings.fontColor", "blue");
        }).to.throw("settings.set is not a function");
    });

    it("should trim key prefix if applicable", async () => {
        const connectionString = createMockedConnectionString();
        const settings = await load(connectionString, {
            selectors: [{
                keyFilter: "app.settings.*",
                labelFilter: "\0"
            }],
            trimKeyPrefixes: ["app.settings."]
        });
        expect(settings).not.undefined;
        expect(settings.get("fontColor")).eq("red");
        expect(settings.get("fontSize")).eq("40");
    });

    it("should trim longest key prefix first", async () => {
        const connectionString = createMockedConnectionString();
        const settings = await load(connectionString, {
            selectors: [{
                keyFilter: "app.*",
                labelFilter: "\0"
            }],
            trimKeyPrefixes: ["app.", "app.settings.", "Test"]
        });
        expect(settings).not.undefined;
        expect(settings.get("fontColor")).eq("red");
        expect(settings.get("fontSize")).eq("40");
    });

    it("should support null/empty value", async () => {
        const connectionString = createMockedConnectionString();
        const settings = await load(connectionString);
        expect(settings).not.undefined;
        expect(settings.get("KeyForNullValue")).eq(null);
        expect(settings.get("KeyForEmptyValue")).eq("");
    });

    it("should not support * in label filters", async () => {
        const connectionString = createMockedConnectionString();
        const loadWithWildcardLabelFilter = load(connectionString, {
            selectors: [{
                keyFilter: "app.*",
                labelFilter: "*"
            }]
        });
        return expect(loadWithWildcardLabelFilter).to.eventually.rejectedWith("The characters '*' and ',' are not supported in label filters.");
    });

    it("should not support , in label filters", async () => {
        const connectionString = createMockedConnectionString();
        const loadWithMultipleLabelFilter = load(connectionString, {
            selectors: [{
                keyFilter: "app.*",
                labelFilter: "labelA,labelB"
            }]
        });
        return expect(loadWithMultipleLabelFilter).to.eventually.rejectedWith("The characters '*' and ',' are not supported in label filters.");
    });

    it("should override config settings with same key but different label", async () => {
        const connectionString = createMockedConnectionString();
        const settings = await load(connectionString, {
            selectors: [{
                keyFilter: "Test*",
                labelFilter: "Test"
            }, {
                keyFilter: "Test*",
                labelFilter: "Prod"
            }]
        });
        expect(settings).not.undefined;
        expect(settings.get("TestKey")).eq("TestValueForProd");
    });

    it("should deduplicate exact same selectors but keeping the precedence", async () => {
        const connectionString = createMockedConnectionString();
        const settings = await load(connectionString, {
            selectors: [{
                keyFilter: "Test*",
                labelFilter: "Prod"
            }, {
                keyFilter: "Test*",
                labelFilter: "Test"
            }, {
                keyFilter: "Test*",
                labelFilter: "Prod"
            }]
        });
        expect(settings).not.undefined;
        expect(settings.get("TestKey")).eq("TestValueForProd");
    });

    // access data property
    it("should directly access data property", async () => {
        const connectionString = createMockedConnectionString();
        const settings = await load(connectionString, {
            selectors: [{
                keyFilter: "app.settings.*"
            }]
        });
        expect(settings).not.undefined;
        const data = settings.constructConfigurationObject();
        expect(data).not.undefined;
        expect(data.app.settings.fontColor).eq("red");
        expect(data.app.settings.fontSize).eq("40");
    });

    it("should access property of JSON object content-type with data accessor", async () => {
        const connectionString = createMockedConnectionString();
        const settings = await load(connectionString, {
            selectors: [{
                keyFilter: "app2.*"
            }]
        });
        expect(settings).not.undefined;
        const data = settings.constructConfigurationObject();
        expect(data).not.undefined;
        expect(data.app2.settings.fontColor).eq("blue");
        expect(data.app2.settings.fontSize).eq(20);
    });

    it("should not access property of JSON content-type object with get()", async () => {
        const connectionString = createMockedConnectionString();
        const settings = await load(connectionString, {
            selectors: [{
                keyFilter: "app2.*"
            }]
        });
        expect(settings).not.undefined;
        expect(settings.get("app2.settings")).not.undefined; // JSON object accessed as a whole
        expect(settings.get("app2.settings.fontColor")).undefined;
        expect(settings.get("app2.settings.fontSize")).undefined;
    });

    /**
     * Edge case: Hierarchical key-value pairs with overlapped key prefix.
     * key: "app3.settings" => value: "placeholder"
     * key: "app3.settings.fontColor" => value: "yellow"
     *
     * get() will return "placeholder" for "app3.settings" and "yellow" for "app3.settings.fontColor", as expected.
     * data.app3.settings will return "placeholder" as a whole JSON object, which is not guaranteed to be correct.
     */
    it("Edge case 1: Hierarchical key-value pairs with overlapped key prefix.", async () => {
        const connectionString = createMockedConnectionString();
        const settings = await load(connectionString, {
            selectors: [{
                keyFilter: "app3.settings*"
            }]
        });
        expect(settings).not.undefined;
        expect(() => {
            settings.constructConfigurationObject();
        }).to.throw("Ambiguity occurs when constructing configuration object from key 'app3.settings.fontColor', value 'yellow'. The path 'app3.settings' has been occupied.");
    });

    /**
     * Edge case: Hierarchical key-value pairs with overlapped key prefix.
     * key: "app5.settings.fontColor" => value: "yellow"
     * key: "app5.settings" => value: "placeholder"
     *
     * When constructConfigurationObject() is called, it first constructs from key "app5.settings.fontColor" and then from key "app5.settings".
     * An error will be thrown when constructing from key "app5.settings" because there is ambiguity between the two keys.
     */
    it("Edge case 2: Hierarchical key-value pairs with overlapped key prefix.", async () => {
        const connectionString = createMockedConnectionString();
        const settings = await load(connectionString, {
            selectors: [{
                keyFilter: "app5.settings*"
            }]
        });
        expect(settings).not.undefined;
        expect(() => {
            settings.constructConfigurationObject();
        }).to.throw("Ambiguity occurs when constructing configuration object from key 'app5.settings', value 'placeholder'. The key should not be part of another key.");
    });

    it("should construct configuration object with array", async () => {
        const connectionString = createMockedConnectionString();
        const settings = await load(connectionString, {
            selectors: [{
                keyFilter: "app4.*"
            }]
        });
        expect(settings).not.undefined;
        const data = settings.constructConfigurationObject();
        expect(data).not.undefined;
        // Both { '0': 'node_modules', '1': 'dist' } and ['node_modules', 'dist'] are valid.
        expect(data.app4.excludedFolders[0]).eq("node_modules");
        expect(data.app4.excludedFolders[1]).eq("dist");
    });

    it("should construct configuration object with customized separator", async () => {
        const connectionString = createMockedConnectionString();
        const settings = await load(connectionString, {
            selectors: [{
                keyFilter: "app/settings/*"
            }]
        });
        expect(settings).not.undefined;
        const data = settings.constructConfigurationObject({ separator: "/" });
        expect(data).not.undefined;
        expect(data.app.settings.fontColor).eq("red");
        expect(data.app.settings.fontSize).eq("40");
    });

    it("should throw error when construct configuration object with invalid separator", async () => {
        const connectionString = createMockedConnectionString();
        const settings = await load(connectionString, {
            selectors: [{
                keyFilter: "app%settings%*"
            }]
        });
        expect(settings).not.undefined;

        expect(() => {
            // Below line will throw error because of type checking, i.e. Type '"%"' is not assignable to type '"/" | "." | "," | ";" | "-" | "_" | "__" | ":" | undefined'.ts(2322)
            // Here force to turn if off for testing purpose, as JavaScript does not have type checking.
            // eslint-disable-next-line @typescript-eslint/ban-ts-comment
            // @ts-ignore
            settings.constructConfigurationObject({ separator: "%" });
        }).to.throw("Invalid separator '%'. Supported values: '.', ',', ';', '-', '_', '__', '/', ':'.");
    });
});
>>>>>>> 28cbd6d9
<|MERGE_RESOLUTION|>--- conflicted
+++ resolved
@@ -1,4 +1,3 @@
-<<<<<<< HEAD
 // Copyright (c) Microsoft Corporation.
 // Licensed under the MIT license.
 
@@ -435,427 +434,4 @@
         expect(settings.get("TestKey")).eq("TestValue");
         restoreMocks();
     });
-});
-=======
-// Copyright (c) Microsoft Corporation.
-// Licensed under the MIT license.
-
-import * as chai from "chai";
-import * as chaiAsPromised from "chai-as-promised";
-chai.use(chaiAsPromised);
-const expect = chai.expect;
-import { load } from "./exportedApi.js";
-import { MAX_TIME_OUT, mockAppConfigurationClientListConfigurationSettings, restoreMocks, createMockedConnectionString, createMockedEndpoint, createMockedTokenCredential, createMockedKeyValue } from "./utils/testHelper.js";
-
-const mockedKVs = [{
-    key: "app.settings.fontColor",
-    value: "red",
-}, {
-    key: "app.settings.fontSize",
-    value: "40",
-}, {
-    key: "app/settings/fontColor",
-    value: "red",
-}, {
-    key: "app/settings/fontSize",
-    value: "40",
-}, {
-    key: "app%settings%fontColor",
-    value: "red",
-}, {
-    key: "app%settings%fontSize",
-    value: "40",
-}, {
-    key: "TestKey",
-    label: "Test",
-    value: "TestValue",
-}, {
-    key: "TestKey",
-    label: "Prod",
-    value: "TestValueForProd",
-}, {
-    key: "KeyForNullValue",
-    value: null,
-}, {
-    key: "KeyForEmptyValue",
-    value: "",
-}, {
-    key: "app2.settings",
-    value: JSON.stringify({ fontColor: "blue", fontSize: 20 }),
-    contentType: "application/json"
-}, {
-    key: "app3.settings",
-    value: "placeholder"
-}, {
-    key: "app3.settings.fontColor",
-    value: "yellow"
-}, {
-    key: "app4.excludedFolders.0",
-    value: "node_modules"
-}, {
-    key: "app4.excludedFolders.1",
-    value: "dist"
-}, {
-    key: "app5.settings.fontColor",
-    value: "yellow"
-}, {
-    key: "app5.settings",
-    value: "placeholder"
-}, {
-    key: ".appconfig.featureflag/Beta",
-    value: JSON.stringify({
-        "id": "Beta",
-        "description": "",
-        "enabled": true,
-        "conditions": {
-            "client_filters": []
-        }
-    }),
-    contentType: "application/vnd.microsoft.appconfig.ff+json;charset=utf-8"
-}
-].map(createMockedKeyValue);
-
-describe("load", function () {
-    this.timeout(MAX_TIME_OUT);
-
-    before(() => {
-        mockAppConfigurationClientListConfigurationSettings([mockedKVs]);
-    });
-
-    after(() => {
-        restoreMocks();
-    });
-
-    it("should load data from config store with connection string", async () => {
-        const connectionString = createMockedConnectionString();
-        const settings = await load(connectionString);
-        expect(settings).not.undefined;
-        expect(settings.get("app.settings.fontColor")).eq("red");
-        expect(settings.get("app.settings.fontSize")).eq("40");
-    });
-
-    it("should load data from config store with aad + endpoint URL", async () => {
-        const endpoint = createMockedEndpoint();
-        const credential = createMockedTokenCredential();
-        const settings = await load(new URL(endpoint), credential);
-        expect(settings).not.undefined;
-        expect(settings.get("app.settings.fontColor")).eq("red");
-        expect(settings.get("app.settings.fontSize")).eq("40");
-    });
-
-    it("should load data from config store with aad + endpoint string", async () => {
-        const endpoint = createMockedEndpoint();
-        const credential = createMockedTokenCredential();
-        const settings = await load(endpoint, credential);
-        expect(settings).not.undefined;
-        expect(settings.get("app.settings.fontColor")).eq("red");
-        expect(settings.get("app.settings.fontSize")).eq("40");
-    });
-
-    it("should throw error given invalid connection string", async () => {
-        return expect(load("invalid-connection-string")).eventually.rejectedWith("Invalid connection string");
-    });
-
-    it("should throw error given invalid endpoint URL", async () => {
-        const credential = createMockedTokenCredential();
-        return expect(load("invalid-endpoint-url", credential)).eventually.rejectedWith("Invalid URL");
-    });
-
-    it("should not include feature flags directly in the settings", async () => {
-        const connectionString = createMockedConnectionString();
-        const settings = await load(connectionString);
-        expect(settings).not.undefined;
-        expect(settings.get(".appconfig.featureflag/Beta")).undefined;
-    });
-
-    it("should filter by key and label, has(key) and get(key) should work", async () => {
-        const connectionString = createMockedConnectionString();
-        const settings = await load(connectionString, {
-            selectors: [{
-                keyFilter: "app.settings.*",
-                labelFilter: "\0"
-            }]
-        });
-        expect(settings).not.undefined;
-        expect(settings.has("app.settings.fontColor")).true;
-        expect(settings.has("app.settings.fontSize")).true;
-        expect(settings.has("app.settings.fontFamily")).false;
-        expect(settings.get("app.settings.fontColor")).eq("red");
-        expect(settings.get("app.settings.fontSize")).eq("40");
-        expect(settings.get("app.settings.fontFamily")).undefined;
-    });
-
-    it("should also work with other ReadonlyMap APIs", async () => {
-        const connectionString = createMockedConnectionString();
-        const settings = await load(connectionString, {
-            selectors: [{
-                keyFilter: "app.settings.*",
-                labelFilter: "\0"
-            }]
-        });
-        expect(settings).not.undefined;
-        // size
-        expect(settings.size).eq(2);
-        // keys()
-        expect(Array.from(settings.keys())).deep.eq(["app.settings.fontColor", "app.settings.fontSize"]);
-        // values()
-        expect(Array.from(settings.values())).deep.eq(["red", "40"]);
-        // entries()
-        expect(Array.from(settings.entries())).deep.eq([["app.settings.fontColor", "red"], ["app.settings.fontSize", "40"]]);
-        // forEach()
-        const keys: string[] = [];
-        const values: string[] = [];
-        settings.forEach((value, key) => {
-            keys.push(key);
-            values.push(value);
-        });
-        expect(keys).deep.eq(["app.settings.fontColor", "app.settings.fontSize"]);
-        expect(values).deep.eq(["red", "40"]);
-        // [Symbol.iterator]()
-        const entries: [string, string][] = [];
-        for (const [key, value] of settings) {
-            entries.push([key, value]);
-        }
-        expect(entries).deep.eq([["app.settings.fontColor", "red"], ["app.settings.fontSize", "40"]]);
-    });
-
-    it("should be read-only, set(key, value) should not work", async () => {
-        const connectionString = createMockedConnectionString();
-        const settings = await load(connectionString, {
-            selectors: [{
-                keyFilter: "app.settings.*",
-                labelFilter: "\0"
-            }]
-        });
-        expect(settings).not.undefined;
-        expect(() => {
-            // Here force to turn if off for testing purpose, as JavaScript does not have type checking.
-            // eslint-disable-next-line @typescript-eslint/ban-ts-comment
-            // @ts-ignore
-            settings.set("app.settings.fontColor", "blue");
-        }).to.throw("settings.set is not a function");
-    });
-
-    it("should trim key prefix if applicable", async () => {
-        const connectionString = createMockedConnectionString();
-        const settings = await load(connectionString, {
-            selectors: [{
-                keyFilter: "app.settings.*",
-                labelFilter: "\0"
-            }],
-            trimKeyPrefixes: ["app.settings."]
-        });
-        expect(settings).not.undefined;
-        expect(settings.get("fontColor")).eq("red");
-        expect(settings.get("fontSize")).eq("40");
-    });
-
-    it("should trim longest key prefix first", async () => {
-        const connectionString = createMockedConnectionString();
-        const settings = await load(connectionString, {
-            selectors: [{
-                keyFilter: "app.*",
-                labelFilter: "\0"
-            }],
-            trimKeyPrefixes: ["app.", "app.settings.", "Test"]
-        });
-        expect(settings).not.undefined;
-        expect(settings.get("fontColor")).eq("red");
-        expect(settings.get("fontSize")).eq("40");
-    });
-
-    it("should support null/empty value", async () => {
-        const connectionString = createMockedConnectionString();
-        const settings = await load(connectionString);
-        expect(settings).not.undefined;
-        expect(settings.get("KeyForNullValue")).eq(null);
-        expect(settings.get("KeyForEmptyValue")).eq("");
-    });
-
-    it("should not support * in label filters", async () => {
-        const connectionString = createMockedConnectionString();
-        const loadWithWildcardLabelFilter = load(connectionString, {
-            selectors: [{
-                keyFilter: "app.*",
-                labelFilter: "*"
-            }]
-        });
-        return expect(loadWithWildcardLabelFilter).to.eventually.rejectedWith("The characters '*' and ',' are not supported in label filters.");
-    });
-
-    it("should not support , in label filters", async () => {
-        const connectionString = createMockedConnectionString();
-        const loadWithMultipleLabelFilter = load(connectionString, {
-            selectors: [{
-                keyFilter: "app.*",
-                labelFilter: "labelA,labelB"
-            }]
-        });
-        return expect(loadWithMultipleLabelFilter).to.eventually.rejectedWith("The characters '*' and ',' are not supported in label filters.");
-    });
-
-    it("should override config settings with same key but different label", async () => {
-        const connectionString = createMockedConnectionString();
-        const settings = await load(connectionString, {
-            selectors: [{
-                keyFilter: "Test*",
-                labelFilter: "Test"
-            }, {
-                keyFilter: "Test*",
-                labelFilter: "Prod"
-            }]
-        });
-        expect(settings).not.undefined;
-        expect(settings.get("TestKey")).eq("TestValueForProd");
-    });
-
-    it("should deduplicate exact same selectors but keeping the precedence", async () => {
-        const connectionString = createMockedConnectionString();
-        const settings = await load(connectionString, {
-            selectors: [{
-                keyFilter: "Test*",
-                labelFilter: "Prod"
-            }, {
-                keyFilter: "Test*",
-                labelFilter: "Test"
-            }, {
-                keyFilter: "Test*",
-                labelFilter: "Prod"
-            }]
-        });
-        expect(settings).not.undefined;
-        expect(settings.get("TestKey")).eq("TestValueForProd");
-    });
-
-    // access data property
-    it("should directly access data property", async () => {
-        const connectionString = createMockedConnectionString();
-        const settings = await load(connectionString, {
-            selectors: [{
-                keyFilter: "app.settings.*"
-            }]
-        });
-        expect(settings).not.undefined;
-        const data = settings.constructConfigurationObject();
-        expect(data).not.undefined;
-        expect(data.app.settings.fontColor).eq("red");
-        expect(data.app.settings.fontSize).eq("40");
-    });
-
-    it("should access property of JSON object content-type with data accessor", async () => {
-        const connectionString = createMockedConnectionString();
-        const settings = await load(connectionString, {
-            selectors: [{
-                keyFilter: "app2.*"
-            }]
-        });
-        expect(settings).not.undefined;
-        const data = settings.constructConfigurationObject();
-        expect(data).not.undefined;
-        expect(data.app2.settings.fontColor).eq("blue");
-        expect(data.app2.settings.fontSize).eq(20);
-    });
-
-    it("should not access property of JSON content-type object with get()", async () => {
-        const connectionString = createMockedConnectionString();
-        const settings = await load(connectionString, {
-            selectors: [{
-                keyFilter: "app2.*"
-            }]
-        });
-        expect(settings).not.undefined;
-        expect(settings.get("app2.settings")).not.undefined; // JSON object accessed as a whole
-        expect(settings.get("app2.settings.fontColor")).undefined;
-        expect(settings.get("app2.settings.fontSize")).undefined;
-    });
-
-    /**
-     * Edge case: Hierarchical key-value pairs with overlapped key prefix.
-     * key: "app3.settings" => value: "placeholder"
-     * key: "app3.settings.fontColor" => value: "yellow"
-     *
-     * get() will return "placeholder" for "app3.settings" and "yellow" for "app3.settings.fontColor", as expected.
-     * data.app3.settings will return "placeholder" as a whole JSON object, which is not guaranteed to be correct.
-     */
-    it("Edge case 1: Hierarchical key-value pairs with overlapped key prefix.", async () => {
-        const connectionString = createMockedConnectionString();
-        const settings = await load(connectionString, {
-            selectors: [{
-                keyFilter: "app3.settings*"
-            }]
-        });
-        expect(settings).not.undefined;
-        expect(() => {
-            settings.constructConfigurationObject();
-        }).to.throw("Ambiguity occurs when constructing configuration object from key 'app3.settings.fontColor', value 'yellow'. The path 'app3.settings' has been occupied.");
-    });
-
-    /**
-     * Edge case: Hierarchical key-value pairs with overlapped key prefix.
-     * key: "app5.settings.fontColor" => value: "yellow"
-     * key: "app5.settings" => value: "placeholder"
-     *
-     * When constructConfigurationObject() is called, it first constructs from key "app5.settings.fontColor" and then from key "app5.settings".
-     * An error will be thrown when constructing from key "app5.settings" because there is ambiguity between the two keys.
-     */
-    it("Edge case 2: Hierarchical key-value pairs with overlapped key prefix.", async () => {
-        const connectionString = createMockedConnectionString();
-        const settings = await load(connectionString, {
-            selectors: [{
-                keyFilter: "app5.settings*"
-            }]
-        });
-        expect(settings).not.undefined;
-        expect(() => {
-            settings.constructConfigurationObject();
-        }).to.throw("Ambiguity occurs when constructing configuration object from key 'app5.settings', value 'placeholder'. The key should not be part of another key.");
-    });
-
-    it("should construct configuration object with array", async () => {
-        const connectionString = createMockedConnectionString();
-        const settings = await load(connectionString, {
-            selectors: [{
-                keyFilter: "app4.*"
-            }]
-        });
-        expect(settings).not.undefined;
-        const data = settings.constructConfigurationObject();
-        expect(data).not.undefined;
-        // Both { '0': 'node_modules', '1': 'dist' } and ['node_modules', 'dist'] are valid.
-        expect(data.app4.excludedFolders[0]).eq("node_modules");
-        expect(data.app4.excludedFolders[1]).eq("dist");
-    });
-
-    it("should construct configuration object with customized separator", async () => {
-        const connectionString = createMockedConnectionString();
-        const settings = await load(connectionString, {
-            selectors: [{
-                keyFilter: "app/settings/*"
-            }]
-        });
-        expect(settings).not.undefined;
-        const data = settings.constructConfigurationObject({ separator: "/" });
-        expect(data).not.undefined;
-        expect(data.app.settings.fontColor).eq("red");
-        expect(data.app.settings.fontSize).eq("40");
-    });
-
-    it("should throw error when construct configuration object with invalid separator", async () => {
-        const connectionString = createMockedConnectionString();
-        const settings = await load(connectionString, {
-            selectors: [{
-                keyFilter: "app%settings%*"
-            }]
-        });
-        expect(settings).not.undefined;
-
-        expect(() => {
-            // Below line will throw error because of type checking, i.e. Type '"%"' is not assignable to type '"/" | "." | "," | ";" | "-" | "_" | "__" | ":" | undefined'.ts(2322)
-            // Here force to turn if off for testing purpose, as JavaScript does not have type checking.
-            // eslint-disable-next-line @typescript-eslint/ban-ts-comment
-            // @ts-ignore
-            settings.constructConfigurationObject({ separator: "%" });
-        }).to.throw("Invalid separator '%'. Supported values: '.', ',', ';', '-', '_', '__', '/', ':'.");
-    });
-});
->>>>>>> 28cbd6d9
+});