--- conflicted
+++ resolved
@@ -338,82 +338,84 @@
         expect(featureFlag.telemetry.metadata.FeatureFlagReference).equals(`${createMockedEndpoint()}/kv/.appconfig.featureflag/Telemetry_2?label=Test`);
     });
 
-<<<<<<< HEAD
     it("should not populate allocation id", async () => {
-=======
+        const connectionString = createMockedConnectionString();
+        const settings = await load(connectionString, {
+            featureFlagOptions: {
+                enabled: true,
+                selectors: [ { keyFilter: "*" } ]
+            }
+        });
+        expect(settings).not.undefined;
+        expect(settings.get("feature_management")).not.undefined;
+        const featureFlags = settings.get<any>("feature_management").feature_flags;
+        expect(featureFlags).not.undefined;
+
+        const NoPercentileAndSeed = (featureFlags as any[]).find(item => item.id === "NoPercentileAndSeed");
+        expect(NoPercentileAndSeed).not.undefined;
+        expect(NoPercentileAndSeed?.telemetry.metadata.AllocationId).to.be.undefined;
+    });
+
+    it("should populate allocation id", async () => {
+        const connectionString = createMockedConnectionString();
+        const settings = await load(connectionString, {
+            featureFlagOptions: {
+                enabled: true,
+                selectors: [ { keyFilter: "*" } ]
+            }
+        });
+        expect(settings).not.undefined;
+        expect(settings.get("feature_management")).not.undefined;
+        const featureFlags = settings.get<any>("feature_management").feature_flags;
+        expect(featureFlags).not.undefined;
+
+        const SeedOnly = (featureFlags as any[]).find(item => item.id === "SeedOnly");
+        expect(SeedOnly).not.undefined;
+        expect(SeedOnly?.telemetry.metadata.AllocationId).equals("qZApcKdfXscxpgn_8CMf");
+
+        const DefaultWhenEnabledOnly = (featureFlags as any[]).find(item => item.id === "DefaultWhenEnabledOnly");
+        expect(DefaultWhenEnabledOnly).not.undefined;
+        expect(DefaultWhenEnabledOnly?.telemetry.metadata.AllocationId).equals("k486zJjud_HkKaL1C4qB");
+
+        const PercentileOnly = (featureFlags as any[]).find(item => item.id === "PercentileOnly");
+        expect(PercentileOnly).not.undefined;
+        expect(PercentileOnly?.telemetry.metadata.AllocationId).equals("5YUbmP0P5s47zagO_LvI");
+
+        const SimpleConfigurationValue = (featureFlags as any[]).find(item => item.id === "SimpleConfigurationValue");
+        expect(SimpleConfigurationValue).not.undefined;
+        expect(SimpleConfigurationValue?.telemetry.metadata.AllocationId).equals("QIOEOTQJr2AXo4dkFFqy");
+
+        const ComplexConfigurationValue = (featureFlags as any[]).find(item => item.id === "ComplexConfigurationValue");
+        expect(ComplexConfigurationValue).not.undefined;
+        expect(ComplexConfigurationValue?.telemetry.metadata.AllocationId).equals("4Bes0AlwuO8kYX-YkBWs");
+
+        const TelemetryVariantPercentile = (featureFlags as any[]).find(item => item.id === "TelemetryVariantPercentile");
+        expect(TelemetryVariantPercentile).not.undefined;
+        expect(TelemetryVariantPercentile?.telemetry.metadata.AllocationId).equals("YsdJ4pQpmhYa8KEhRLUn");
+
+        const Complete = (featureFlags as any[]).find(item => item.id === "Complete");
+        expect(Complete).not.undefined;
+        expect(Complete?.telemetry.metadata.AllocationId).equals("DER2rF-ZYog95c4CBZoi");
+    });
+
     it("should load feature flags from snapshot", async () => {
         const snapshotName = "Test";
         mockAppConfigurationClientGetSnapshot(snapshotName, {compositionType: "key"});
         mockAppConfigurationClientListConfigurationSettingsForSnapshot(snapshotName, [[createMockedFeatureFlag("TestFeature", { enabled: true })]]);
->>>>>>> 5227eb5b
-        const connectionString = createMockedConnectionString();
-        const settings = await load(connectionString, {
-            featureFlagOptions: {
-                enabled: true,
-<<<<<<< HEAD
-                selectors: [ { keyFilter: "*" } ]
-=======
+        const connectionString = createMockedConnectionString();
+        const settings = await load(connectionString, {
+            featureFlagOptions: {
+                enabled: true,
                 selectors: [ { snapshotName: snapshotName } ]
->>>>>>> 5227eb5b
-            }
-        });
-        expect(settings).not.undefined;
-        expect(settings.get("feature_management")).not.undefined;
-        const featureFlags = settings.get<any>("feature_management").feature_flags;
-<<<<<<< HEAD
-        expect(featureFlags).not.undefined;
-
-        const NoPercentileAndSeed = (featureFlags as any[]).find(item => item.id === "NoPercentileAndSeed");
-        expect(NoPercentileAndSeed).not.undefined;
-        expect(NoPercentileAndSeed?.telemetry.metadata.AllocationId).to.be.undefined;
-    });
-
-    it("should populate allocation id", async () => {
-        const connectionString = createMockedConnectionString();
-        const settings = await load(connectionString, {
-            featureFlagOptions: {
-                enabled: true,
-                selectors: [ { keyFilter: "*" } ]
-            }
-        });
-        expect(settings).not.undefined;
-        expect(settings.get("feature_management")).not.undefined;
-        const featureFlags = settings.get<any>("feature_management").feature_flags;
-        expect(featureFlags).not.undefined;
-
-        const SeedOnly = (featureFlags as any[]).find(item => item.id === "SeedOnly");
-        expect(SeedOnly).not.undefined;
-        expect(SeedOnly?.telemetry.metadata.AllocationId).equals("qZApcKdfXscxpgn_8CMf");
-
-        const DefaultWhenEnabledOnly = (featureFlags as any[]).find(item => item.id === "DefaultWhenEnabledOnly");
-        expect(DefaultWhenEnabledOnly).not.undefined;
-        expect(DefaultWhenEnabledOnly?.telemetry.metadata.AllocationId).equals("k486zJjud_HkKaL1C4qB");
-
-        const PercentileOnly = (featureFlags as any[]).find(item => item.id === "PercentileOnly");
-        expect(PercentileOnly).not.undefined;
-        expect(PercentileOnly?.telemetry.metadata.AllocationId).equals("5YUbmP0P5s47zagO_LvI");
-
-        const SimpleConfigurationValue = (featureFlags as any[]).find(item => item.id === "SimpleConfigurationValue");
-        expect(SimpleConfigurationValue).not.undefined;
-        expect(SimpleConfigurationValue?.telemetry.metadata.AllocationId).equals("QIOEOTQJr2AXo4dkFFqy");
-
-        const ComplexConfigurationValue = (featureFlags as any[]).find(item => item.id === "ComplexConfigurationValue");
-        expect(ComplexConfigurationValue).not.undefined;
-        expect(ComplexConfigurationValue?.telemetry.metadata.AllocationId).equals("4Bes0AlwuO8kYX-YkBWs");
-
-        const TelemetryVariantPercentile = (featureFlags as any[]).find(item => item.id === "TelemetryVariantPercentile");
-        expect(TelemetryVariantPercentile).not.undefined;
-        expect(TelemetryVariantPercentile?.telemetry.metadata.AllocationId).equals("YsdJ4pQpmhYa8KEhRLUn");
-
-        const Complete = (featureFlags as any[]).find(item => item.id === "Complete");
-        expect(Complete).not.undefined;
-        expect(Complete?.telemetry.metadata.AllocationId).equals("DER2rF-ZYog95c4CBZoi");
-=======
+            }
+        });
+        expect(settings).not.undefined;
+        expect(settings.get("feature_management")).not.undefined;
+        const featureFlags = settings.get<any>("feature_management").feature_flags;
         expect((featureFlags as []).length).equals(1);
         const featureFlag = featureFlags[0];
         expect(featureFlag.id).equals("TestFeature");
         expect(featureFlag.enabled).equals(true);
         restoreMocks();
->>>>>>> 5227eb5b
     });
 });