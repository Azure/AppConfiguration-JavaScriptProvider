--- conflicted
+++ resolved
@@ -1,11 +1,4 @@
-<<<<<<< HEAD
 // Copyright (c) Microsoft Corporation.
 // Licensed under the MIT license.
 
-export { load } from "../src";
-=======
-// Copyright (c) Microsoft Corporation.
-// Licensed under the MIT license.
-
-export { load } from "../src";
->>>>>>> 28cbd6d9
+export { load } from "../src";