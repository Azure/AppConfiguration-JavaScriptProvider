--- conflicted
+++ resolved
@@ -1,11 +1,4 @@
-<<<<<<< HEAD
 // Copyright (c) Microsoft Corporation.
 // Licensed under the MIT license.
 
-export { load, loadFromCdn } from "../src";
-=======
-// Copyright (c) Microsoft Corporation.
-// Licensed under the MIT license.
-
-export { load } from "../src";
->>>>>>> 663deb61
+export { load, loadFromCdn } from "../src";