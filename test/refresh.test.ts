--- conflicted
+++ resolved
@@ -1,538 +1,552 @@
-// Copyright (c) Microsoft Corporation.
-// Licensed under the MIT license.
-
-import * as chai from "chai";
-import * as chaiAsPromised from "chai-as-promised";
-chai.use(chaiAsPromised);
-const expect = chai.expect;
-import { load } from "./exportedApi.js";
-import { mockAppConfigurationClientListConfigurationSettings, mockAppConfigurationClientGetConfigurationSetting, restoreMocks, createMockedConnectionString, createMockedKeyValue, sleepInMs, createMockedFeatureFlag } from "./utils/testHelper.js";
-import * as uuid from "uuid";
-
-let mockedKVs: any[] = [];
-
-function updateSetting(key: string, value: any) {
-    const setting = mockedKVs.find(elem => elem.key === key);
-    if (setting) {
-        setting.value = value;
-        setting.etag = uuid.v4();
-    }
-}
-
-function addSetting(key: string, value: any) {
-    mockedKVs.push(createMockedKeyValue({ key, value }));
-}
-
-let listKvRequestCount = 0;
-const listKvCallback = () => {
-    listKvRequestCount++;
-};
-let getKvRequestCount = 0;
-const getKvCallback = () => {
-    getKvRequestCount++;
-};
-
-describe("dynamic refresh", function () {
-    this.timeout(10000);
-
-    beforeEach(() => {
-        mockedKVs = [
-            { value: "red", key: "app.settings.fontColor" },
-            { value: "40", key: "app.settings.fontSize" },
-            { value: "30", key: "app.settings.fontSize", label: "prod" }
-        ].map(createMockedKeyValue);
-        mockAppConfigurationClientListConfigurationSettings([mockedKVs], listKvCallback);
-        mockAppConfigurationClientGetConfigurationSetting(mockedKVs, getKvCallback);
-    });
-
-    afterEach(() => {
-        restoreMocks();
-        listKvRequestCount = 0;
-        getKvRequestCount = 0;
-    });
-
-    it("should throw error when refresh is not enabled but refresh is called", async () => {
-        const connectionString = createMockedConnectionString();
-        const settings = await load(connectionString);
-        const refreshCall = settings.refresh();
-        return expect(refreshCall).eventually.rejectedWith("Refresh is not enabled for key-values or feature flags.");
-    });
-
-    it("should not allow refresh interval less than 1 second", async () => {
-        const connectionString = createMockedConnectionString();
-        const loadWithInvalidRefreshInterval = load(connectionString, {
-            refreshOptions: {
-                enabled: true,
-                watchedSettings: [
-                    { key: "app.settings.fontColor" }
-                ],
-                refreshIntervalInMs: 999
-            }
-        });
-        return expect(loadWithInvalidRefreshInterval).eventually.rejectedWith("The refresh interval cannot be less than 1000 milliseconds.");
-    });
-
-    it("should not allow '*' in key or label", async () => {
-        const connectionString = createMockedConnectionString();
-        const loadWithInvalidKey = load(connectionString, {
-            refreshOptions: {
-                enabled: true,
-                watchedSettings: [
-                    { key: "app.settings.*" }
-                ]
-            }
-        });
-        const loadWithInvalidKey2 = load(connectionString, {
-            refreshOptions: {
-                enabled: true,
-                watchedSettings: [
-                    { key: "keyA,KeyB" }
-                ]
-            }
-        });
-        const loadWithInvalidLabel = load(connectionString, {
-            refreshOptions: {
-                enabled: true,
-                watchedSettings: [
-                    { key: "app.settings.fontColor", label: "*" }
-                ]
-            }
-        });
-        const loadWithInvalidLabel2 = load(connectionString, {
-            refreshOptions: {
-                enabled: true,
-                watchedSettings: [
-                    { key: "app.settings.fontColor", label: "labelA,labelB" }
-                ]
-            }
-        });
-        return Promise.all([
-            expect(loadWithInvalidKey).eventually.rejectedWith("The characters '*' and ',' are not supported in key of watched settings."),
-            expect(loadWithInvalidKey2).eventually.rejectedWith("The characters '*' and ',' are not supported in key of watched settings."),
-            expect(loadWithInvalidLabel).eventually.rejectedWith("The characters '*' and ',' are not supported in label of watched settings."),
-            expect(loadWithInvalidLabel2).eventually.rejectedWith("The characters '*' and ',' are not supported in label of watched settings.")
-        ]);
-    });
-
-    it("should throw error when calling onRefresh when refresh is not enabled", async () => {
-        const connectionString = createMockedConnectionString();
-        const settings = await load(connectionString);
-        expect(() => settings.onRefresh(() => { })).throws("Refresh is not enabled for key-values or feature flags.");
-    });
-
-    it("should only update values after refreshInterval", async () => {
-        const connectionString = createMockedConnectionString();
-        const settings = await load(connectionString, {
-            refreshOptions: {
-                enabled: true,
-                refreshIntervalInMs: 2000,
-                watchedSettings: [
-                    { key: "app.settings.fontColor" }
-                ]
-            }
-        });
-        expect(listKvRequestCount).eq(1);
-        expect(getKvRequestCount).eq(0);
-        expect(settings).not.undefined;
-        expect(settings.get("app.settings.fontColor")).eq("red");
-        expect(settings.get("app.settings.fontSize")).eq("40");
-
-        // change setting
-        updateSetting("app.settings.fontColor", "blue");
-
-        // within refreshInterval, should not really refresh
-        await settings.refresh();
-        expect(settings.get("app.settings.fontColor")).eq("red");
-        expect(listKvRequestCount).eq(1); // no more request should be sent during the refresh interval
-        expect(getKvRequestCount).eq(0); // no more request should be sent during the refresh interval
-
-        // after refreshInterval, should really refresh
-        await sleepInMs(2 * 1000 + 1);
-        await settings.refresh();
-        expect(listKvRequestCount).eq(2);
-        expect(getKvRequestCount).eq(1);
-        expect(settings.get("app.settings.fontColor")).eq("blue");
-    });
-
-    it("should update values when watched setting is deleted", async () => {
-        const connectionString = createMockedConnectionString();
-        const settings = await load(connectionString, {
-            refreshOptions: {
-                enabled: true,
-                refreshIntervalInMs: 2000,
-                watchedSettings: [
-                    { key: "app.settings.fontColor" }
-                ]
-            }
-        });
-        expect(listKvRequestCount).eq(1);
-        expect(getKvRequestCount).eq(0);
-        expect(settings).not.undefined;
-        expect(settings.get("app.settings.fontColor")).eq("red");
-        expect(settings.get("app.settings.fontSize")).eq("40");
-
-        // delete setting 'app.settings.fontColor'
-        const newMockedKVs = mockedKVs.filter(elem => elem.key !== "app.settings.fontColor");
-        restoreMocks();
-        mockAppConfigurationClientListConfigurationSettings([newMockedKVs], listKvCallback);
-        mockAppConfigurationClientGetConfigurationSetting(newMockedKVs, getKvCallback);
-
-        await sleepInMs(2 * 1000 + 1);
-        await settings.refresh();
-        expect(listKvRequestCount).eq(2);
-        expect(getKvRequestCount).eq(2); // one conditional request to detect change and one request as part of loading all kvs (because app.settings.fontColor doesn't exist in the response of listKv request)
-        expect(settings.get("app.settings.fontColor")).eq(undefined);
-    });
-
-    it("should not update values when unwatched setting changes", async () => {
-        const connectionString = createMockedConnectionString();
-        const settings = await load(connectionString, {
-            refreshOptions: {
-                enabled: true,
-                refreshIntervalInMs: 2000,
-                watchedSettings: [
-                    { key: "app.settings.fontColor" }
-                ]
-            }
-        });
-        expect(listKvRequestCount).eq(1);
-        expect(getKvRequestCount).eq(0);
-        expect(settings).not.undefined;
-        expect(settings.get("app.settings.fontColor")).eq("red");
-        expect(settings.get("app.settings.fontSize")).eq("40");
-
-        updateSetting("app.settings.fontSize", "50"); // unwatched setting
-        await sleepInMs(2 * 1000 + 1);
-        await settings.refresh();
-        expect(listKvRequestCount).eq(1);
-        expect(getKvRequestCount).eq(1);
-        expect(settings.get("app.settings.fontSize")).eq("40");
-    });
-
-    it("should watch multiple settings if specified", async () => {
-        const connectionString = createMockedConnectionString();
-        const settings = await load(connectionString, {
-            refreshOptions: {
-                enabled: true,
-                refreshIntervalInMs: 2000,
-                watchedSettings: [
-                    { key: "app.settings.fontColor" },
-                    { key: "app.settings.fontSize" }
-                ]
-            }
-        });
-        expect(listKvRequestCount).eq(1);
-        expect(getKvRequestCount).eq(0);
-        expect(settings).not.undefined;
-        expect(settings.get("app.settings.fontColor")).eq("red");
-        expect(settings.get("app.settings.fontSize")).eq("40");
-
-        // change setting
-        addSetting("app.settings.bgColor", "white");
-        updateSetting("app.settings.fontSize", "50");
-        await sleepInMs(2 * 1000 + 1);
-        await settings.refresh();
-        expect(listKvRequestCount).eq(2);
-        expect(getKvRequestCount).eq(2); // two getKv request for two watched settings
-        expect(settings.get("app.settings.fontSize")).eq("50");
-        expect(settings.get("app.settings.bgColor")).eq("white");
-    });
-
-    it("should execute callbacks on successful refresh", async () => {
-        const connectionString = createMockedConnectionString();
-        const settings = await load(connectionString, {
-            refreshOptions: {
-                enabled: true,
-                refreshIntervalInMs: 2000,
-                watchedSettings: [
-                    { key: "app.settings.fontColor" }
-                ]
-            }
-        });
-        let count = 0;
-        const callback = settings.onRefresh(() => count++);
-
-        updateSetting("app.settings.fontColor", "blue");
-        await settings.refresh();
-        expect(count).eq(0);
-
-        await sleepInMs(2 * 1000 + 1);
-        await settings.refresh();
-        expect(count).eq(1);
-
-        // can dispose callbacks
-        callback.dispose();
-        await sleepInMs(2 * 1000 + 1);
-        await settings.refresh();
-        expect(count).eq(1);
-    });
-
-    it("should not include watched settings into configuration if not specified in selectors", async () => {
-        const connectionString = createMockedConnectionString();
-        const settings = await load(connectionString, {
-            selectors: [
-                { keyFilter: "app.settings.fontColor" }
-            ],
-            refreshOptions: {
-                enabled: true,
-                refreshIntervalInMs: 2000,
-                watchedSettings: [
-                    { key: "app.settings.fontSize" }
-                ]
-            }
-        });
-        expect(settings).not.undefined;
-        expect(settings.get("app.settings.fontColor")).eq("red");
-        expect(settings.get("app.settings.fontSize")).undefined;
-    });
-
-    it("should refresh when watched setting is added", async () => {
-        const connectionString = createMockedConnectionString();
-        const settings = await load(connectionString, {
-            refreshOptions: {
-                enabled: true,
-                refreshIntervalInMs: 2000,
-                watchedSettings: [
-                    { key: "app.settings.bgColor" }
-                ]
-            }
-        });
-        expect(settings).not.undefined;
-        expect(settings.get("app.settings.fontColor")).eq("red");
-        expect(settings.get("app.settings.fontSize")).eq("40");
-
-        // add setting 'app.settings.bgColor'
-        addSetting("app.settings.bgColor", "white");
-        await sleepInMs(2 * 1000 + 1);
-        await settings.refresh();
-        expect(settings.get("app.settings.bgColor")).eq("white");
-    });
-
-    it("should not refresh when watched setting keeps not existing", async () => {
-        const connectionString = createMockedConnectionString();
-        const settings = await load(connectionString, {
-            refreshOptions: {
-                enabled: true,
-                refreshIntervalInMs: 2000,
-                watchedSettings: [
-                    { key: "app.settings.bgColor" }
-                ]
-            }
-        });
-        expect(listKvRequestCount).eq(1);
-        expect(getKvRequestCount).eq(1); // app.settings.bgColor doesn't exist in the response of listKv request, so an additional getKv request is made to get it.
-        expect(settings).not.undefined;
-        expect(settings.get("app.settings.fontColor")).eq("red");
-        expect(settings.get("app.settings.fontSize")).eq("40");
-
-        // update an unwatched setting
-        updateSetting("app.settings.fontColor", "blue");
-        await sleepInMs(2 * 1000 + 1);
-        await settings.refresh();
-        expect(listKvRequestCount).eq(1);
-        expect(getKvRequestCount).eq(2);
-        // should not refresh
-        expect(settings.get("app.settings.fontColor")).eq("red");
-    });
-
-<<<<<<< HEAD
-    it("should refresh key value based on page eTag, if no watched setting is specified", async () => {
-=======
-    it("should not refresh any more when there is refresh in progress", async () => {
->>>>>>> f30d2378
-        const connectionString = createMockedConnectionString();
-        const settings = await load(connectionString, {
-            refreshOptions: {
-                enabled: true,
-<<<<<<< HEAD
-                refreshIntervalInMs: 2000
-            }
-        });
-        expect(settings).not.undefined;
-        expect(settings.get("app.settings.fontColor")).eq("red");
-        expect(settings.get("app.settings.fontSize")).eq("40");
-=======
-                refreshIntervalInMs: 2000,
-                watchedSettings: [
-                    { key: "app.settings.fontColor" }
-                ]
-            }
-        });
-        expect(listKvRequestCount).eq(1);
-        expect(getKvRequestCount).eq(0);
-        expect(settings).not.undefined;
-        expect(settings.get("app.settings.fontColor")).eq("red");
->>>>>>> f30d2378
-
-        // change setting
-        updateSetting("app.settings.fontColor", "blue");
-
-        // after refreshInterval, should really refresh
-        await sleepInMs(2 * 1000 + 1);
-<<<<<<< HEAD
-        await settings.refresh();
-        expect(settings.get("app.settings.fontColor")).eq("blue");
-    });
-
-    it("should refresh key value based on page Etag, only on change", async () => {
-        const connectionString = createMockedConnectionString();
-        const settings = await load(connectionString, {
-            refreshOptions: {
-                enabled: true,
-                refreshIntervalInMs: 2000
-            }
-        });
-
-        let refreshSuccessfulCount = 0;
-        settings.onRefresh(() => {
-            refreshSuccessfulCount++;
-        });
-
-        expect(settings).not.undefined;
-        expect(settings.get("app.settings.fontColor")).eq("red");
-
-        await sleepInMs(2 * 1000 + 1);
-        await settings.refresh();
-        expect(refreshSuccessfulCount).eq(0); // no change in feature flags, because page etags are the same.
-
-        // change key value
-        restoreMocks();
-        const changedKVs = [
-            { value: "blue", key: "app.settings.fontColor" },
-            { value: "40", key: "app.settings.fontSize" }
-        ].map(createMockedKeyValue);
-        mockAppConfigurationClientListConfigurationSettings(changedKVs);
-        mockAppConfigurationClientGetConfigurationSetting(changedKVs);
-
-        await sleepInMs(2 * 1000 + 1);
-        await settings.refresh();
-        expect(refreshSuccessfulCount).eq(1); // change in key values, because page etags are different.
-=======
-        for (let i = 0; i < 5; i++) { // in practice, refresh should not be used in this way
-            settings.refresh(); // refresh "concurrently"
-        }
-        expect(listKvRequestCount).to.be.at.most(2);
-        expect(getKvRequestCount).to.be.at.most(1);
-
-        await sleepInMs(1000); // wait for all 5 refresh attempts to finish
-
-        expect(listKvRequestCount).eq(2);
-        expect(getKvRequestCount).eq(1);
->>>>>>> f30d2378
-        expect(settings.get("app.settings.fontColor")).eq("blue");
-    });
-});
-
-describe("dynamic refresh feature flags", function () {
-    this.timeout(10000);
-
-    beforeEach(() => {
-    });
-
-    afterEach(() => {
-        restoreMocks();
-        listKvRequestCount = 0;
-        getKvRequestCount = 0;
-    });
-
-    it("should refresh feature flags when enabled", async () => {
-        mockedKVs = [
-            createMockedFeatureFlag("Beta", { enabled: true })
-        ];
-        mockAppConfigurationClientListConfigurationSettings([mockedKVs], listKvCallback);
-        mockAppConfigurationClientGetConfigurationSetting(mockedKVs, getKvCallback);
-
-        const connectionString = createMockedConnectionString();
-        const settings = await load(connectionString, {
-            featureFlagOptions: {
-                enabled: true,
-                selectors: [{
-                    keyFilter: "Beta"
-                }],
-                refresh: {
-                    enabled: true,
-                    refreshIntervalInMs: 2000 // 2 seconds for quick test.
-                }
-            }
-        });
-        expect(listKvRequestCount).eq(2); // one listKv request for kvs and one listKv request for feature flags
-        expect(getKvRequestCount).eq(0);
-        expect(settings).not.undefined;
-        expect(settings.get("feature_management")).not.undefined;
-        expect(settings.get<any>("feature_management").feature_flags).not.undefined;
-        expect(settings.get<any>("feature_management").feature_flags[0].id).eq("Beta");
-        expect(settings.get<any>("feature_management").feature_flags[0].enabled).eq(true);
-
-        // change feature flag Beta to false
-        updateSetting(".appconfig.featureflag/Beta", JSON.stringify({
-            "id": "Beta",
-            "description": "",
-            "enabled": false,
-            "conditions": {
-                "client_filters": []
-            }
-        }));
-
-        await sleepInMs(2 * 1000 + 1);
-        await settings.refresh();
-        expect(listKvRequestCount).eq(4); // 2 + 2 more requests: one conditional request to detect change and one request to reload all feature flags
-        expect(getKvRequestCount).eq(0);
-
-        expect(settings.get<any>("feature_management").feature_flags[0].id).eq("Beta");
-        expect(settings.get<any>("feature_management").feature_flags[0].enabled).eq(false);
-
-    });
-
-    it("should refresh feature flags based on page etags, only on change", async () => {
-        // mock multiple pages of feature flags
-        const page1 = [
-            createMockedFeatureFlag("Alpha_1", { enabled: true }),
-            createMockedFeatureFlag("Alpha_2", { enabled: true }),
-        ];
-        const page2 = [
-            createMockedFeatureFlag("Beta_1", { enabled: true }),
-            createMockedFeatureFlag("Beta_2", { enabled: true }),
-        ];
-        mockAppConfigurationClientListConfigurationSettings([page1, page2], listKvCallback);
-        mockAppConfigurationClientGetConfigurationSetting([...page1, ...page2], getKvCallback);
-
-        const connectionString = createMockedConnectionString();
-        const settings = await load(connectionString, {
-            featureFlagOptions: {
-                enabled: true,
-                selectors: [{
-                    keyFilter: "*"
-                }],
-                refresh: {
-                    enabled: true,
-                    refreshIntervalInMs: 2000 // 2 seconds for quick test.
-                }
-            }
-        });
-        expect(listKvRequestCount).eq(2);
-        expect(getKvRequestCount).eq(0);
-
-        let refreshSuccessfulCount = 0;
-        settings.onRefresh(() => {
-            refreshSuccessfulCount++;
-        });
-
-        await sleepInMs(2 * 1000 + 1);
-        await settings.refresh();
-        expect(listKvRequestCount).eq(3); // one conditional request to detect change
-        expect(getKvRequestCount).eq(0);
-        expect(refreshSuccessfulCount).eq(0); // no change in feature flags, because page etags are the same.
-
-        // change feature flag Beta_1 to false
-        page2[0] = createMockedFeatureFlag("Beta_1", { enabled: false });
-        restoreMocks();
-        mockAppConfigurationClientListConfigurationSettings([page1, page2], listKvCallback);
-        mockAppConfigurationClientGetConfigurationSetting([...page1, ...page2], getKvCallback);
-
-        await sleepInMs(2 * 1000 + 1);
-        await settings.refresh();
-        expect(listKvRequestCount).eq(5); // 3 + 2 more requests: one conditional request to detect change and one request to reload all feature flags
-        expect(getKvRequestCount).eq(0);
-        expect(refreshSuccessfulCount).eq(1); // change in feature flags, because page etags are different.
-    });
-});
+// Copyright (c) Microsoft Corporation.
+// Licensed under the MIT license.
+
+import * as chai from "chai";
+import * as chaiAsPromised from "chai-as-promised";
+chai.use(chaiAsPromised);
+const expect = chai.expect;
+import { load } from "./exportedApi.js";
+import { mockAppConfigurationClientListConfigurationSettings, mockAppConfigurationClientGetConfigurationSetting, restoreMocks, createMockedConnectionString, createMockedKeyValue, sleepInMs, createMockedFeatureFlag } from "./utils/testHelper.js";
+import * as uuid from "uuid";
+
+let mockedKVs: any[] = [];
+
+function updateSetting(key: string, value: any) {
+    const setting = mockedKVs.find(elem => elem.key === key);
+    if (setting) {
+        setting.value = value;
+        setting.etag = uuid.v4();
+    }
+}
+
+function addSetting(key: string, value: any) {
+    mockedKVs.push(createMockedKeyValue({ key, value }));
+}
+
+let listKvRequestCount = 0;
+const listKvCallback = () => {
+    listKvRequestCount++;
+};
+let getKvRequestCount = 0;
+const getKvCallback = () => {
+    getKvRequestCount++;
+};
+
+describe("dynamic refresh", function () {
+    this.timeout(10000);
+
+    beforeEach(() => {
+        mockedKVs = [
+            { value: "red", key: "app.settings.fontColor" },
+            { value: "40", key: "app.settings.fontSize" },
+            { value: "30", key: "app.settings.fontSize", label: "prod" }
+        ].map(createMockedKeyValue);
+        mockAppConfigurationClientListConfigurationSettings([mockedKVs], listKvCallback);
+        mockAppConfigurationClientGetConfigurationSetting(mockedKVs, getKvCallback);
+    });
+
+    afterEach(() => {
+        restoreMocks();
+        listKvRequestCount = 0;
+        getKvRequestCount = 0;
+    });
+
+    it("should throw error when refresh is not enabled but refresh is called", async () => {
+        const connectionString = createMockedConnectionString();
+        const settings = await load(connectionString);
+        const refreshCall = settings.refresh();
+        return expect(refreshCall).eventually.rejectedWith("Refresh is not enabled for key-values or feature flags.");
+    });
+
+    it("should not allow refresh interval less than 1 second", async () => {
+        const connectionString = createMockedConnectionString();
+        const loadWithInvalidRefreshInterval = load(connectionString, {
+            refreshOptions: {
+                enabled: true,
+                watchedSettings: [
+                    { key: "app.settings.fontColor" }
+                ],
+                refreshIntervalInMs: 999
+            }
+        });
+        return expect(loadWithInvalidRefreshInterval).eventually.rejectedWith("The refresh interval cannot be less than 1000 milliseconds.");
+    });
+
+    it("should not allow '*' in key or label", async () => {
+        const connectionString = createMockedConnectionString();
+        const loadWithInvalidKey = load(connectionString, {
+            refreshOptions: {
+                enabled: true,
+                watchedSettings: [
+                    { key: "app.settings.*" }
+                ]
+            }
+        });
+        const loadWithInvalidKey2 = load(connectionString, {
+            refreshOptions: {
+                enabled: true,
+                watchedSettings: [
+                    { key: "keyA,KeyB" }
+                ]
+            }
+        });
+        const loadWithInvalidLabel = load(connectionString, {
+            refreshOptions: {
+                enabled: true,
+                watchedSettings: [
+                    { key: "app.settings.fontColor", label: "*" }
+                ]
+            }
+        });
+        const loadWithInvalidLabel2 = load(connectionString, {
+            refreshOptions: {
+                enabled: true,
+                watchedSettings: [
+                    { key: "app.settings.fontColor", label: "labelA,labelB" }
+                ]
+            }
+        });
+        return Promise.all([
+            expect(loadWithInvalidKey).eventually.rejectedWith("The characters '*' and ',' are not supported in key of watched settings."),
+            expect(loadWithInvalidKey2).eventually.rejectedWith("The characters '*' and ',' are not supported in key of watched settings."),
+            expect(loadWithInvalidLabel).eventually.rejectedWith("The characters '*' and ',' are not supported in label of watched settings."),
+            expect(loadWithInvalidLabel2).eventually.rejectedWith("The characters '*' and ',' are not supported in label of watched settings.")
+        ]);
+    });
+
+    it("should throw error when calling onRefresh when refresh is not enabled", async () => {
+        const connectionString = createMockedConnectionString();
+        const settings = await load(connectionString);
+        expect(() => settings.onRefresh(() => { })).throws("Refresh is not enabled for key-values or feature flags.");
+    });
+
+    it("should only update values after refreshInterval", async () => {
+        const connectionString = createMockedConnectionString();
+        const settings = await load(connectionString, {
+            refreshOptions: {
+                enabled: true,
+                refreshIntervalInMs: 2000,
+                watchedSettings: [
+                    { key: "app.settings.fontColor" }
+                ]
+            }
+        });
+        expect(listKvRequestCount).eq(1);
+        expect(getKvRequestCount).eq(0);
+        expect(settings).not.undefined;
+        expect(settings.get("app.settings.fontColor")).eq("red");
+        expect(settings.get("app.settings.fontSize")).eq("40");
+
+        // change setting
+        updateSetting("app.settings.fontColor", "blue");
+
+        // within refreshInterval, should not really refresh
+        await settings.refresh();
+        expect(settings.get("app.settings.fontColor")).eq("red");
+        expect(listKvRequestCount).eq(1); // no more request should be sent during the refresh interval
+        expect(getKvRequestCount).eq(0); // no more request should be sent during the refresh interval
+
+        // after refreshInterval, should really refresh
+        await sleepInMs(2 * 1000 + 1);
+        await settings.refresh();
+        expect(listKvRequestCount).eq(2);
+        expect(getKvRequestCount).eq(1);
+        expect(settings.get("app.settings.fontColor")).eq("blue");
+    });
+
+    it("should update values when watched setting is deleted", async () => {
+        const connectionString = createMockedConnectionString();
+        const settings = await load(connectionString, {
+            refreshOptions: {
+                enabled: true,
+                refreshIntervalInMs: 2000,
+                watchedSettings: [
+                    { key: "app.settings.fontColor" }
+                ]
+            }
+        });
+        expect(listKvRequestCount).eq(1);
+        expect(getKvRequestCount).eq(0);
+        expect(settings).not.undefined;
+        expect(settings.get("app.settings.fontColor")).eq("red");
+        expect(settings.get("app.settings.fontSize")).eq("40");
+
+        // delete setting 'app.settings.fontColor'
+        const newMockedKVs = mockedKVs.filter(elem => elem.key !== "app.settings.fontColor");
+        restoreMocks();
+        mockAppConfigurationClientListConfigurationSettings([newMockedKVs], listKvCallback);
+        mockAppConfigurationClientGetConfigurationSetting(newMockedKVs, getKvCallback);
+
+        await sleepInMs(2 * 1000 + 1);
+        await settings.refresh();
+        expect(listKvRequestCount).eq(2);
+        expect(getKvRequestCount).eq(2); // one conditional request to detect change and one request as part of loading all kvs (because app.settings.fontColor doesn't exist in the response of listKv request)
+        expect(settings.get("app.settings.fontColor")).eq(undefined);
+    });
+
+    it("should not update values when unwatched setting changes", async () => {
+        const connectionString = createMockedConnectionString();
+        const settings = await load(connectionString, {
+            refreshOptions: {
+                enabled: true,
+                refreshIntervalInMs: 2000,
+                watchedSettings: [
+                    { key: "app.settings.fontColor" }
+                ]
+            }
+        });
+        expect(listKvRequestCount).eq(1);
+        expect(getKvRequestCount).eq(0);
+        expect(settings).not.undefined;
+        expect(settings.get("app.settings.fontColor")).eq("red");
+        expect(settings.get("app.settings.fontSize")).eq("40");
+
+        updateSetting("app.settings.fontSize", "50"); // unwatched setting
+        await sleepInMs(2 * 1000 + 1);
+        await settings.refresh();
+        expect(listKvRequestCount).eq(1);
+        expect(getKvRequestCount).eq(1);
+        expect(settings.get("app.settings.fontSize")).eq("40");
+    });
+
+    it("should watch multiple settings if specified", async () => {
+        const connectionString = createMockedConnectionString();
+        const settings = await load(connectionString, {
+            refreshOptions: {
+                enabled: true,
+                refreshIntervalInMs: 2000,
+                watchedSettings: [
+                    { key: "app.settings.fontColor" },
+                    { key: "app.settings.fontSize" }
+                ]
+            }
+        });
+        expect(listKvRequestCount).eq(1);
+        expect(getKvRequestCount).eq(0);
+        expect(settings).not.undefined;
+        expect(settings.get("app.settings.fontColor")).eq("red");
+        expect(settings.get("app.settings.fontSize")).eq("40");
+
+        // change setting
+        addSetting("app.settings.bgColor", "white");
+        updateSetting("app.settings.fontSize", "50");
+        await sleepInMs(2 * 1000 + 1);
+        await settings.refresh();
+        expect(listKvRequestCount).eq(2);
+        expect(getKvRequestCount).eq(2); // two getKv request for two watched settings
+        expect(settings.get("app.settings.fontSize")).eq("50");
+        expect(settings.get("app.settings.bgColor")).eq("white");
+    });
+
+    it("should execute callbacks on successful refresh", async () => {
+        const connectionString = createMockedConnectionString();
+        const settings = await load(connectionString, {
+            refreshOptions: {
+                enabled: true,
+                refreshIntervalInMs: 2000,
+                watchedSettings: [
+                    { key: "app.settings.fontColor" }
+                ]
+            }
+        });
+        let count = 0;
+        const callback = settings.onRefresh(() => count++);
+
+        updateSetting("app.settings.fontColor", "blue");
+        await settings.refresh();
+        expect(count).eq(0);
+
+        await sleepInMs(2 * 1000 + 1);
+        await settings.refresh();
+        expect(count).eq(1);
+
+        // can dispose callbacks
+        callback.dispose();
+        await sleepInMs(2 * 1000 + 1);
+        await settings.refresh();
+        expect(count).eq(1);
+    });
+
+    it("should not include watched settings into configuration if not specified in selectors", async () => {
+        const connectionString = createMockedConnectionString();
+        const settings = await load(connectionString, {
+            selectors: [
+                { keyFilter: "app.settings.fontColor" }
+            ],
+            refreshOptions: {
+                enabled: true,
+                refreshIntervalInMs: 2000,
+                watchedSettings: [
+                    { key: "app.settings.fontSize" }
+                ]
+            }
+        });
+        expect(settings).not.undefined;
+        expect(settings.get("app.settings.fontColor")).eq("red");
+        expect(settings.get("app.settings.fontSize")).undefined;
+    });
+
+    it("should refresh when watched setting is added", async () => {
+        const connectionString = createMockedConnectionString();
+        const settings = await load(connectionString, {
+            refreshOptions: {
+                enabled: true,
+                refreshIntervalInMs: 2000,
+                watchedSettings: [
+                    { key: "app.settings.bgColor" }
+                ]
+            }
+        });
+        expect(settings).not.undefined;
+        expect(settings.get("app.settings.fontColor")).eq("red");
+        expect(settings.get("app.settings.fontSize")).eq("40");
+
+        // add setting 'app.settings.bgColor'
+        addSetting("app.settings.bgColor", "white");
+        await sleepInMs(2 * 1000 + 1);
+        await settings.refresh();
+        expect(settings.get("app.settings.bgColor")).eq("white");
+    });
+
+    it("should not refresh when watched setting keeps not existing", async () => {
+        const connectionString = createMockedConnectionString();
+        const settings = await load(connectionString, {
+            refreshOptions: {
+                enabled: true,
+                refreshIntervalInMs: 2000,
+                watchedSettings: [
+                    { key: "app.settings.bgColor" }
+                ]
+            }
+        });
+        expect(listKvRequestCount).eq(1);
+        expect(getKvRequestCount).eq(1); // app.settings.bgColor doesn't exist in the response of listKv request, so an additional getKv request is made to get it.
+        expect(settings).not.undefined;
+        expect(settings.get("app.settings.fontColor")).eq("red");
+        expect(settings.get("app.settings.fontSize")).eq("40");
+
+        // update an unwatched setting
+        updateSetting("app.settings.fontColor", "blue");
+        await sleepInMs(2 * 1000 + 1);
+        await settings.refresh();
+        expect(listKvRequestCount).eq(1);
+        expect(getKvRequestCount).eq(2);
+        // should not refresh
+        expect(settings.get("app.settings.fontColor")).eq("red");
+    });
+
+    it("should refresh key value based on page eTag, if no watched setting is specified", async () => {
+        const connectionString = createMockedConnectionString();
+        const settings = await load(connectionString, {
+            refreshOptions: {
+                enabled: true,
+                refreshIntervalInMs: 2000
+            }
+        });
+        expect(listKvRequestCount).eq(1);
+        expect(getKvRequestCount).eq(0);
+        expect(settings).not.undefined;
+        expect(settings.get("app.settings.fontColor")).eq("red");
+        expect(settings.get("app.settings.fontSize")).eq("40");
+
+        // change setting
+        updateSetting("app.settings.fontColor", "blue");
+
+        // after refreshInterval, should really refresh
+        await sleepInMs(2 * 1000 + 1);
+        await settings.refresh();
+        expect(listKvRequestCount).eq(3); // 1 + 2 more requests: one conditional request to detect change and one request to reload all key values
+        expect(getKvRequestCount).eq(0);
+        expect(settings.get("app.settings.fontColor")).eq("blue");
+    });
+
+    it("should refresh key value based on page Etag, only on change", async () => {
+        const connectionString = createMockedConnectionString();
+        const settings = await load(connectionString, {
+            refreshOptions: {
+                enabled: true,
+                refreshIntervalInMs: 2000
+            }
+        });
+        expect(listKvRequestCount).eq(1);
+        expect(getKvRequestCount).eq(0);
+
+        let refreshSuccessfulCount = 0;
+        settings.onRefresh(() => {
+            refreshSuccessfulCount++;
+        });
+
+        expect(settings).not.undefined;
+        expect(settings.get("app.settings.fontColor")).eq("red");
+
+        await sleepInMs(2 * 1000 + 1);
+        await settings.refresh();
+        expect(listKvRequestCount).eq(2); // one more conditional request to detect change
+        expect(getKvRequestCount).eq(0);
+        expect(refreshSuccessfulCount).eq(0); // no change in key values, because page etags are the same.
+
+        // change key value
+        restoreMocks();
+        const changedKVs = [
+            { value: "blue", key: "app.settings.fontColor" },
+            { value: "40", key: "app.settings.fontSize" }
+        ].map(createMockedKeyValue);
+        mockAppConfigurationClientListConfigurationSettings([changedKVs], listKvCallback);
+        mockAppConfigurationClientGetConfigurationSetting(changedKVs, getKvCallback);
+
+        await sleepInMs(2 * 1000 + 1);
+        await settings.refresh();
+        expect(listKvRequestCount).eq(4); // 2 + 2 more requests: one conditional request to detect change and one request to reload all key values
+        expect(getKvRequestCount).eq(0);
+        expect(refreshSuccessfulCount).eq(1); // change in key values, because page etags are different.
+        expect(settings.get("app.settings.fontColor")).eq("blue");
+    });
+
+    it("should not refresh any more when there is refresh in progress", async () => {
+        const connectionString = createMockedConnectionString();
+        const settings = await load(connectionString, {
+            refreshOptions: {
+                enabled: true,
+                refreshIntervalInMs: 2000,
+                watchedSettings: [
+                    { key: "app.settings.fontColor" }
+                ]
+            }
+        });
+        expect(listKvRequestCount).eq(1);
+        expect(getKvRequestCount).eq(0);
+        expect(settings).not.undefined;
+        expect(settings.get("app.settings.fontColor")).eq("red");
+
+        // change setting
+        updateSetting("app.settings.fontColor", "blue");
+
+        // after refreshInterval, should really refresh
+        await sleepInMs(2 * 1000 + 1);
+        for (let i = 0; i < 5; i++) { // in practice, refresh should not be used in this way
+            settings.refresh(); // refresh "concurrently"
+        }
+        expect(listKvRequestCount).to.be.at.most(2);
+        expect(getKvRequestCount).to.be.at.most(1);
+
+        await sleepInMs(1000); // wait for all 5 refresh attempts to finish
+
+        expect(listKvRequestCount).eq(2);
+        expect(getKvRequestCount).eq(1);
+        expect(settings.get("app.settings.fontColor")).eq("blue");
+    });
+});
+
+describe("dynamic refresh feature flags", function () {
+    this.timeout(10000);
+
+    beforeEach(() => {
+    });
+
+    afterEach(() => {
+        restoreMocks();
+        listKvRequestCount = 0;
+        getKvRequestCount = 0;
+    });
+
+    it("should refresh feature flags when enabled", async () => {
+        mockedKVs = [
+            createMockedFeatureFlag("Beta", { enabled: true })
+        ];
+        mockAppConfigurationClientListConfigurationSettings([mockedKVs], listKvCallback);
+        mockAppConfigurationClientGetConfigurationSetting(mockedKVs, getKvCallback);
+
+        const connectionString = createMockedConnectionString();
+        const settings = await load(connectionString, {
+            featureFlagOptions: {
+                enabled: true,
+                selectors: [{
+                    keyFilter: "Beta"
+                }],
+                refresh: {
+                    enabled: true,
+                    refreshIntervalInMs: 2000 // 2 seconds for quick test.
+                }
+            }
+        });
+        expect(listKvRequestCount).eq(2); // one listKv request for kvs and one listKv request for feature flags
+        expect(getKvRequestCount).eq(0);
+        expect(settings).not.undefined;
+        expect(settings.get("feature_management")).not.undefined;
+        expect(settings.get<any>("feature_management").feature_flags).not.undefined;
+        expect(settings.get<any>("feature_management").feature_flags[0].id).eq("Beta");
+        expect(settings.get<any>("feature_management").feature_flags[0].enabled).eq(true);
+
+        // change feature flag Beta to false
+        updateSetting(".appconfig.featureflag/Beta", JSON.stringify({
+            "id": "Beta",
+            "description": "",
+            "enabled": false,
+            "conditions": {
+                "client_filters": []
+            }
+        }));
+
+        await sleepInMs(2 * 1000 + 1);
+        await settings.refresh();
+        expect(listKvRequestCount).eq(4); // 2 + 2 more requests: one conditional request to detect change and one request to reload all feature flags
+        expect(getKvRequestCount).eq(0);
+
+        expect(settings.get<any>("feature_management").feature_flags[0].id).eq("Beta");
+        expect(settings.get<any>("feature_management").feature_flags[0].enabled).eq(false);
+
+    });
+
+    it("should refresh feature flags based on page etags, only on change", async () => {
+        // mock multiple pages of feature flags
+        const page1 = [
+            createMockedFeatureFlag("Alpha_1", { enabled: true }),
+            createMockedFeatureFlag("Alpha_2", { enabled: true }),
+        ];
+        const page2 = [
+            createMockedFeatureFlag("Beta_1", { enabled: true }),
+            createMockedFeatureFlag("Beta_2", { enabled: true }),
+        ];
+        mockAppConfigurationClientListConfigurationSettings([page1, page2], listKvCallback);
+        mockAppConfigurationClientGetConfigurationSetting([...page1, ...page2], getKvCallback);
+
+        const connectionString = createMockedConnectionString();
+        const settings = await load(connectionString, {
+            featureFlagOptions: {
+                enabled: true,
+                selectors: [{
+                    keyFilter: "*"
+                }],
+                refresh: {
+                    enabled: true,
+                    refreshIntervalInMs: 2000 // 2 seconds for quick test.
+                }
+            }
+        });
+        expect(listKvRequestCount).eq(2);
+        expect(getKvRequestCount).eq(0);
+
+        let refreshSuccessfulCount = 0;
+        settings.onRefresh(() => {
+            refreshSuccessfulCount++;
+        });
+
+        await sleepInMs(2 * 1000 + 1);
+        await settings.refresh();
+        expect(listKvRequestCount).eq(3); // one conditional request to detect change
+        expect(getKvRequestCount).eq(0);
+        expect(refreshSuccessfulCount).eq(0); // no change in feature flags, because page etags are the same.
+
+        // change feature flag Beta_1 to false
+        page2[0] = createMockedFeatureFlag("Beta_1", { enabled: false });
+        restoreMocks();
+        mockAppConfigurationClientListConfigurationSettings([page1, page2], listKvCallback);
+        mockAppConfigurationClientGetConfigurationSetting([...page1, ...page2], getKvCallback);
+
+        await sleepInMs(2 * 1000 + 1);
+        await settings.refresh();
+        expect(listKvRequestCount).eq(5); // 3 + 2 more requests: one conditional request to detect change and one request to reload all feature flags
+        expect(getKvRequestCount).eq(0);
+        expect(refreshSuccessfulCount).eq(1); // change in feature flags, because page etags are different.
+    });
+});