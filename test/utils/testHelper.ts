// Copyright (c) Microsoft Corporation.
// Licensed under the MIT license.

import * as sinon from "sinon";
import { AppConfigurationClient, ConfigurationSetting, featureFlagContentType } from "@azure/app-configuration";
import { ClientSecretCredential } from "@azure/identity";
import { KeyVaultSecret, SecretClient } from "@azure/keyvault-secrets";
import * as uuid from "uuid";
import { RestError } from "@azure/core-rest-pipeline";
import { ConfigurationClientManager } from "../../src/configurationClientManager.js";
import { ConfigurationClientWrapper } from "../../src/configurationClientWrapper.js";

const sleepInMs = (ms: number) => new Promise<void>((resolve) => setTimeout(resolve, ms));

const TEST_CLIENT_ID = "00000000-0000-0000-0000-000000000000";
const TEST_TENANT_ID = "00000000-0000-0000-0000-000000000000";
const TEST_CLIENT_SECRET = "0000000000000000000000000000000000000000";

// Async, browser-safe SHA-256 using native crypto.subtle when available; falls back to tiny FNV-1a for Node without subtle.
async function _sha256(input: string): Promise<string> {
    let crypto;

    if (typeof window !== "undefined" && window.crypto && window.crypto.subtle) {
        crypto = window.crypto;
    }
    else {
        crypto = global.crypto;
    }

    const data = new TextEncoder().encode(input);
    const hashBuffer = await crypto.subtle.digest("SHA-256", data);
    return btoa(String.fromCharCode(...new Uint8Array(hashBuffer)));
}

function _filterKVs(unfilteredKvs: ConfigurationSetting[], listOptions: any) {
    const keyFilter = listOptions?.keyFilter ?? "*";
    const labelFilter = listOptions?.labelFilter ?? "*";
    const tagsFilter = listOptions?.tagsFilter ?? [];

    if (tagsFilter.length > 5) {
        throw new RestError("Invalid request parameter 'tags'. Maximum number of tag filters is 5.", { statusCode: 400 });
    }

    return unfilteredKvs.filter(kv => {
        const keyMatched = keyFilter.endsWith("*") ? kv.key.startsWith(keyFilter.slice(0, -1)) : kv.key === keyFilter;
        let labelMatched = false;
        if (labelFilter === "*") {
            labelMatched = true;
        } else if (labelFilter === "\0") {
            labelMatched = kv.label === undefined;
        } else if (labelFilter.endsWith("*")) {
            labelMatched = kv.label !== undefined && kv.label.startsWith(labelFilter.slice(0, -1));
        } else {
            labelMatched = kv.label === labelFilter;
        }
        let tagsMatched = true;
        if (tagsFilter.length > 0) {
            tagsMatched = tagsFilter.every(tag => {
                const [tagName, tagValue] = tag.split("=");
                if (tagValue === "\0") {
                    return kv.tags && kv.tags[tagName] === null;
                }
                return kv.tags && kv.tags[tagName] === tagValue;
            });
        }
        return keyMatched && labelMatched && tagsMatched;
    });
}

function getMockedIterator(pages: ConfigurationSetting[][], kvs: ConfigurationSetting[], listOptions: any) {
    const mockIterator: AsyncIterableIterator<any> & { byPage(): AsyncIterableIterator<any> } = {
        [Symbol.asyncIterator](): AsyncIterableIterator<any> {
            kvs = _filterKVs(pages.flat(), listOptions);
            return this;
        },
        next() {
            const value = kvs.shift();
            return Promise.resolve({ done: !value, value });
        },
        byPage(): AsyncIterableIterator<any> {
            let remainingPages;
            const pageEtags = listOptions?.pageEtags ? [...listOptions.pageEtags] : undefined; // a copy of the original list
            return {
                [Symbol.asyncIterator](): AsyncIterableIterator<any> {
                    remainingPages = [...pages];
                    return this;
                },
                async next() {
                    const pageItems = remainingPages.shift();
                    const pageEtag = pageEtags?.shift();
                    if (pageItems === undefined) {
                        return { done: true, value: undefined };
                    } else {
                        const items = _filterKVs(pageItems ?? [], listOptions);
                        const etag = await _sha256(JSON.stringify(items));
                        const statusCode = pageEtag === etag ? 304 : 200;
                        return {
                            done: false,
                            value: {
                                items,
                                etag,
                                _response: { status: statusCode }
                            }
                        };
                    }
                }
            };
        }
    };

    return mockIterator as any;
}

function getCachedIterator(pages: Array<{
    items: ConfigurationSetting[];
    response?: any;
}>) {
    const iterator: AsyncIterableIterator<any> & { byPage(): AsyncIterableIterator<any> } = {
        [Symbol.asyncIterator](): AsyncIterableIterator<any> {
            return this;
        },
        next() {
            while (pages.length > 0) {
                pages.shift();
            }
            if (pages.length === 0) {
                return Promise.resolve({ done: true, value: undefined });
            }
            const value = pages[0].items.shift();
            return Promise.resolve({ done: !value, value });
        },
        byPage(): AsyncIterableIterator<any> {
            return {
                [Symbol.asyncIterator](): AsyncIterableIterator<any> { return this; },
                next() {
                    const page = pages.shift();
                    if (!page) {
                        return Promise.resolve({ done: true, value: undefined });
                    }
                    const etag = _sha256(JSON.stringify(page.items));

                    return Promise.resolve({
                        done: false,
                        value: {
                            items: page.items,
                            etag,
                            _response: page.response
                        }
                    });
                }
            };
        }
    };
    return iterator as any;
}

/**
 * Mocks the listConfigurationSettings method of AppConfigurationClient to return the provided pages of ConfigurationSetting.
 * E.g.
 * - mockAppConfigurationClientListConfigurationSettings([item1, item2, item3])  // single page
 *
 * @param pages List of pages, each page is a list of ConfigurationSetting
 */
function mockAppConfigurationClientListConfigurationSettings(pages: ConfigurationSetting[][], customCallback?: (listOptions) => any) {

    sinon.stub(AppConfigurationClient.prototype, "listConfigurationSettings").callsFake((listOptions) => {
        if (customCallback) {
            customCallback(listOptions);
        }

        const kvs = _filterKVs(pages.flat(), listOptions);
        return getMockedIterator(pages, kvs, listOptions);
    });
}

function mockAppConfigurationClientLoadBalanceMode(pages: ConfigurationSetting[][], clientWrapper: ConfigurationClientWrapper, countObject: { count: number }) {
    sinon.stub(clientWrapper.client, "listConfigurationSettings").callsFake((listOptions) => {
        countObject.count += 1;
        const kvs = _filterKVs(pages.flat(), listOptions);
        return getMockedIterator(pages, kvs, listOptions);
    });
}

function mockConfigurationManagerGetClients(fakeClientWrappers: ConfigurationClientWrapper[], isFailoverable: boolean, ...pages: ConfigurationSetting[][]) {
    // Stub the getClients method on the class prototype
    sinon.stub(ConfigurationClientManager.prototype, "getClients").callsFake(async () => {
        if (fakeClientWrappers?.length > 0) {
            return fakeClientWrappers;
        }
        const clients: ConfigurationClientWrapper[] = [];
        const fakeEndpoint = createMockedEndpoint("fake");
        const fakeStaticClientWrapper = new ConfigurationClientWrapper(fakeEndpoint, new AppConfigurationClient(createMockedConnectionString(fakeEndpoint)));
        sinon.stub(fakeStaticClientWrapper.client, "listConfigurationSettings").callsFake(() => {
            throw new RestError("Internal Server Error", { statusCode: 500 });
        });
        clients.push(fakeStaticClientWrapper);

        if (!isFailoverable) {
            return clients;
        }

        const fakeReplicaEndpoint = createMockedEndpoint("fake-replica");
        const fakeDynamicClientWrapper = new ConfigurationClientWrapper(fakeReplicaEndpoint, new AppConfigurationClient(createMockedConnectionString(fakeReplicaEndpoint)));
        clients.push(fakeDynamicClientWrapper);
        sinon.stub(fakeDynamicClientWrapper.client, "listConfigurationSettings").callsFake((listOptions) => {
            const kvs = _filterKVs(pages.flat(), listOptions);
            return getMockedIterator(pages, kvs, listOptions);
        });
        return clients;
    });
}

function mockAppConfigurationClientGetConfigurationSetting(kvList: any[], customCallback?: (options) => any) {
    sinon.stub(AppConfigurationClient.prototype, "getConfigurationSetting").callsFake((settingId, options) => {
        if (customCallback) {
            customCallback(options);
        }

        const found = kvList.find(elem => elem.key === settingId.key && elem.label === settingId.label);
        if (found) {
            if (options?.onlyIfChanged && settingId.etag === found.etag) {
                return { statusCode: 304 };
            } else {
                return { statusCode: 200, ...found };
            }
        } else {
            throw new RestError("", { statusCode: 404 });
        }
    });
}

function mockAppConfigurationClientGetSnapshot(snapshotName: string, mockedResponse: any, customCallback?: (options) => any) {
    sinon.stub(AppConfigurationClient.prototype, "getSnapshot").callsFake((name, options) => {
        if (customCallback) {
            customCallback(options);
        }

        if (name === snapshotName) {
            return mockedResponse;
        } else {
            throw new RestError("", { statusCode: 404 });
        }
    });
}

function mockAppConfigurationClientListConfigurationSettingsForSnapshot(snapshotName: string, pages: ConfigurationSetting[][], customCallback?: (options) => any) {
    sinon.stub(AppConfigurationClient.prototype, "listConfigurationSettingsForSnapshot").callsFake((name, listOptions) => {
        if (customCallback) {
            customCallback(listOptions);
        }

        if (name === snapshotName) {
            const kvs = _filterKVs(pages.flat(), listOptions);
            return getMockedIterator(pages, kvs, listOptions);
        } else {
            throw new RestError("", { statusCode: 404 });
        }
    });
}

// uriValueList: [["<secretUri>", "value"], ...]
function mockSecretClientGetSecret(uriValueList: [string, string][]) {
    const dict = new Map();
    for (const [uri, value] of uriValueList) {
        dict.set(uri, value);
    }

    sinon.stub(SecretClient.prototype, "getSecret").callsFake(async function (secretName, options) {
        const url = new URL(this.vaultUrl);
        url.pathname = `/secrets/${secretName}`;
        if (options?.version) {
            url.pathname += `/${options.version}`;
        }
        return {
            name: secretName,
            value: dict.get(url.toString())
        } as KeyVaultSecret;
    });
}

function restoreMocks() {
    sinon.restore();
}

const createMockedEndpoint = (name = "azure") => `https://${name}.azconfig.io`;

<<<<<<< HEAD
const createMockedAzureFrontDoorEndpoint = (name = "appconfig") => `https://${name}.b01.azurefd.net`;

const createMockedConnectionString = (endpoint = createMockedEndpoint(), secret = "secret", id = "b1d9b31") => {
    const toEncodeAsBytes = Buffer.from(secret);
    const returnValue = toEncodeAsBytes.toString("base64");
    return `Endpoint=${endpoint};Id=${id};Secret=${returnValue}`;
=======
const createMockedConnectionString = (endpoint = createMockedEndpoint(), secret = "secret", id = "1123456") => {
    return `Endpoint=${endpoint};Id=${id};Secret=${secret}`;
>>>>>>> 0fd4a540
};

const createMockedTokenCredential = (tenantId = TEST_TENANT_ID, clientId = TEST_CLIENT_ID, clientSecret = TEST_CLIENT_SECRET) => {
    return new ClientSecretCredential(tenantId, clientId, clientSecret);
};

const createMockedKeyVaultReference = (key: string, vaultUri: string): ConfigurationSetting => ({
    // https://${vaultName}.vault.azure.net/secrets/${secretName}
    value: `{"uri":"${vaultUri}"}`,
    key,
    contentType: "application/vnd.microsoft.appconfig.keyvaultref+json;charset=utf-8",
    lastModified: new Date(),
    tags: {},
    etag: uuid.v4(),
    isReadOnly: false,
});

const createMockedJsonKeyValue = (key: string, value: any): ConfigurationSetting => ({
    value: value,
    key: key,
    contentType: "application/json",
    lastModified: new Date(),
    tags: {},
    etag: uuid.v4(),
    isReadOnly: false
});

const createMockedKeyValue = (props: { [key: string]: any }): ConfigurationSetting => (Object.assign({
    value: "TestValue",
    key: "TestKey",
    contentType: "",
    lastModified: new Date(),
    tags: {},
    etag: uuid.v4(),
    isReadOnly: false
}, props));

const createMockedFeatureFlag = (name: string, flagProps?: any, props?: any) => (Object.assign({
    key: `.appconfig.featureflag/${name}`,
    value: JSON.stringify(Object.assign({
        "id": name,
        "description": "",
        "enabled": true,
        "conditions": {
            "client_filters": []
        }
    }, flagProps)),
    contentType: featureFlagContentType,
    lastModified: new Date(),
    tags: {},
    etag: uuid.v4(),
    isReadOnly: false
}, props));

class HttpRequestHeadersPolicy {
    headers: any;
    name: string;

    constructor() {
        this.headers = {};
        this.name = "HttpRequestHeadersPolicy";
    }
    sendRequest(req, next) {
        this.headers = req.headers;
        return next(req).then(resp => resp);
    }
}

export {
    sinon,
    mockAppConfigurationClientListConfigurationSettings,
    mockAppConfigurationClientGetConfigurationSetting,
    mockAppConfigurationClientGetSnapshot,
    mockAppConfigurationClientListConfigurationSettingsForSnapshot,
    mockAppConfigurationClientLoadBalanceMode,
    mockConfigurationManagerGetClients,
    mockSecretClientGetSecret,
    getCachedIterator,
    restoreMocks,

    createMockedEndpoint,
    createMockedAzureFrontDoorEndpoint,
    createMockedConnectionString,
    createMockedTokenCredential,
    createMockedKeyVaultReference,
    createMockedJsonKeyValue,
    createMockedKeyValue,
    createMockedFeatureFlag,

    sleepInMs,
    HttpRequestHeadersPolicy
};<|MERGE_RESOLUTION|>--- conflicted
+++ resolved
@@ -284,17 +284,10 @@
 
 const createMockedEndpoint = (name = "azure") => `https://${name}.azconfig.io`;
 
-<<<<<<< HEAD
 const createMockedAzureFrontDoorEndpoint = (name = "appconfig") => `https://${name}.b01.azurefd.net`;
 
-const createMockedConnectionString = (endpoint = createMockedEndpoint(), secret = "secret", id = "b1d9b31") => {
-    const toEncodeAsBytes = Buffer.from(secret);
-    const returnValue = toEncodeAsBytes.toString("base64");
-    return `Endpoint=${endpoint};Id=${id};Secret=${returnValue}`;
-=======
-const createMockedConnectionString = (endpoint = createMockedEndpoint(), secret = "secret", id = "1123456") => {
+const createMockedConnectionString = (endpoint = createMockedEndpoint(), secret = "secret", id = "123456") => {
     return `Endpoint=${endpoint};Id=${id};Secret=${secret}`;
->>>>>>> 0fd4a540
 };
 
 const createMockedTokenCredential = (tenantId = TEST_TENANT_ID, clientId = TEST_CLIENT_ID, clientSecret = TEST_CLIENT_SECRET) => {
