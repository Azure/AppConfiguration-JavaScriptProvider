import { defineConfig } from "vitest/config";

export default defineConfig({
  test: {
    browser: {
      enabled: true,
      provider: "playwright",
      headless: true,
      instances: [
        { browser: "chromium" },
      ],
    },
<<<<<<< HEAD
    include: [
      "out/esm/test/load.test.js",
      "out/esm/test/refresh.test.js",
      "out/esm/test/featureFlag.test.js",
      "out/esm/test/json.test.js",
      "out/esm/test/startup.test.js",
      "out/esm/test/afd.test.js"
    ],
=======
    include: ["out/esm/test/load.test.js", "out/esm/test/refresh.test.js", "out/esm/test/featureFlag.test.js", "out/esm/test/json.test.js", "out/esm/test/startup.test.js", "out/esm/test/snapshotReference.test.js"],
>>>>>>> 85633d87
    testTimeout: 200_000,
    hookTimeout: 200_000,
    reporters: "default",
    globals: true,
    // Provide Mocha-style hooks as globals
    setupFiles: ["./vitest.setup.mjs"],
  },
});<|MERGE_RESOLUTION|>--- conflicted
+++ resolved
@@ -10,18 +10,15 @@
         { browser: "chromium" },
       ],
     },
-<<<<<<< HEAD
     include: [
       "out/esm/test/load.test.js",
       "out/esm/test/refresh.test.js",
       "out/esm/test/featureFlag.test.js",
       "out/esm/test/json.test.js",
       "out/esm/test/startup.test.js",
-      "out/esm/test/afd.test.js"
+      "out/esm/test/afd.test.js",
+      "out/esm/test/snapshotReference.test.js"
     ],
-=======
-    include: ["out/esm/test/load.test.js", "out/esm/test/refresh.test.js", "out/esm/test/featureFlag.test.js", "out/esm/test/json.test.js", "out/esm/test/startup.test.js", "out/esm/test/snapshotReference.test.js"],
->>>>>>> 85633d87
     testTimeout: 200_000,
     hookTimeout: 200_000,
     reporters: "default",
